2025/MM/DD Version 1 Patch (v1.1.0):
<<<<<<< HEAD
 * Diagnostics: Viewer2D removed.

=======
 * Viewer: Can now middle mouse click a gene spot in the gene legend to toggle the gene colour on/off.
 * Viewer: Gene legend help when pressing 'h'.
>>>>>>> d72597fd

2025/01/06 Version 1 Major Release (v1.0.0):
 * General: Coppafish is now called Coppafisher.
 * General: Version 1.0.0 onwards automatically detects incompatible notebook versions. An automatic suggested course
    of action is given if a compatibility problem is found during runtime.
 * General: Pre-sequence channels are no longer supported.
 * General: Python 3.11 is now supported.
 * General: Python 3.9 is no longer supported.
 * General: Many package updates.
 * General: All output variables are now stored within the notebook except for extract images, PDF diagnostics, and
    pipeline.log files.
 * General: New system notification support for both pipeline crashes and completions.
 * General: The notebook is now faster at saving and loading, supports zarr arrays/groups, and has overwrite protection.
 * General: Better Command Line Interface (CLI) explained in the documentation.
 * General: Users can safely move the output directory and/or tiles directory mid-pipeline.
 * General: The notebook can be moved location without breaking usages fix.
 * General: Incorrect numpy data types within the notebook fixed.
 * General: New basic_info config parameters reverse_tile_positions_x and reverse_tile_positions_y to reverse the tile
    positions if they are in the wrong places along x and/or y.
 * General: Clearer config warnings/errors.
 * General: Security patches for zipp, urllib3, scikit-learn, tornado, requests, and certifi.
 * General: Package versions are now logged in the pipeline.log file.
 * General: Numpy versions >=2.0, <2.1 now supported.
 * General: Improved config parameter validation.
 * Documentation: New documentation for exporting data to pciSeq, skipping bad microscope images, running background
    processes, deleting notebook pages, and retrieving config data from the notebook.
 * Documentation: Detailed method description for find spots, stitch, call spots, and OMP.
 * Viewer: The Viewer is now faster and more responsive.
 * Viewer: The user can toggle max intensity projection on/off on the background image.
 * Viewer: The user can adjust the size of spots using the marker size slider.
 * Viewer: Napari has been updated to version 0.5.4, improving stability.
 * Diagnostics: New find spots viewer.
 * PDF Diagnostics: New gene spatial heat map PDFs created at runtime.
 * Extract: Default z_plane_mean_warning 200 -> 125.
 * Extract: Images are now rotated during extract instead of filter. So, the config parameter `num_rotations` has been
    moved from `filter` to `extract`.
 * Filter: Images are now saved as float16 instead of uint16.
 * Filter: Images are now saved in the 'filter' notebook page.
 * Filter: Images are no longer multiplied by a scalar.
 * Filter: The PSF used for image filtering is no longer computed. It is a config input. There is a default PSF saved at
    coppafisher/setup/default_psf.npz.
 * Filter: Optimised zarr image chunking.
 * Filter: Removed legacy filter options: difference of Hanning, image smoothing, and dapi top hat filter.
 * Filter: Warning issues when a filtered image contains adjacent pixels at the maximum possible integer value.
 * Find spots: Automatic spot intensity threshold (nb.find_spots.auto_thresh) is now computed in find_spots, not filter.
 * Channel Register: Now done more thoroughly, with the bead images being shift corrected with a phase correlation
    before any registration begins. This is to make the job of ICP easier.
 * Channel Register: Index error in channel registration fixed, it lead to the wrong channel corrections being applied.
 * Channel Register: The fluorescent bead images are now isodata thresholded before circle detection, to make the
    circle detection more robust. The impact of this has been that the circle centres are much more accurate and closer
    to the true centre of the bead.
 * Stitch: The stitching section has been refactored to be more robust and faster. Stitching time has gone from 15
    minutes to 5 minutes for a 3x4 tile dataset.
 * Stitch: The stitching section now works on dapi images for each tile instead of point clouds. The shifts between
    tiles are now computed with a phase correlation instead of point clouds exhaustively searching for the best shift.
 * Stitch: The shifts computed are now given a score, which is the squared pearson correlation of the shifted image
    and the reference image in the overlapping region. This score is then used in the computation of the final shifts,
    where we deal with the fact that our problem is over-specified. The scoring is used as a weight and the results are
    better than before.
 * Stitch: The stitching diagnostics have been replaced with 2 new viewers, one for viewing the image as a checker-
    board patten in green and red, with overlapping regions in yellow, and the other for viewing the shifts computed
    for each tile.
 * Call spots: Some variables are now saved as zarr arrays to reduce memory usage and notebook read time.
 * Call spots: Config parameter bad_trc now works with new colour normalisation computation fix.
 * Call spots: The anchor gene scores are no longer a dot product. They are now a "round dot product" to put similar
    importance on each sequencing round matching the gene bled code.
 * OMP: OMP is now truly orthogonal fix. Before, the new gene was weighted using only the residual pixel colour. Now,
    all genes are re-weighted using the full pixel colour and a new gene is found using the latest residual colour.
 * OMP: Gene assignment now uses a dot product with similar round contribution. This is similar to the anchor method
    scoring.
 * OMP: OMP "coefficients" are now called "pixel scores" to differentiate them from gene weights.
 * OMP: The final OMP pixel scores are found after gene weights are computed. Check the OMP method documentation for
    details.
 * OMP: A pixel is not run through OMP if its intensity is below minimum_intensity. The minimum_intensity is computed as
    the median over all intensities in the central z plane multiplied by minimum_intensity_multiplier (default 4). A
    pixel's intensity is defined as `min over rounds (max over channels (|I_rc|))`, where I_rc is the pixel's image
    intensity in sequencing round r, sequencing channel c after image registration and after call spot scaling.
 * OMP: After each tile, OMP saves the progress and can continue where it left off.
 * OMP: Pixel colours are no longer background fitted before being run through OMP. OMP stops iterating on a pixel if a
    background gene is the next best assignment.
 * OMP: The OMP mean spot is fixed and no longer computed. It is less broad, leading to improved spot scores.
 * OMP: Less memory intensive by saving each tile's results separately.
 * OMP: Results are now compressed.
 * OMP: New subplots for the Viewer. Press "h" to show all subplot shortcuts.
 * OMP: Faster compute times with and without cuda.
 * OMP: Better memory usage.

2024/12/11 Alpha Update (v0.10.9):
 * OMP now removes duplicate spots in tile overlap areas.
 * OMP no longer saves progress after each tile is complete.


2024/08/22 Alpha Update (v0.10.8):
 * OMP saves progress after each tile is complete.


2024/08/22 Alpha Update (v0.10.7):
 * Filter intensity threshold can be zero integer edge case has been fixed.

2024/05/15 Alpha Update (v0.10.6):
 * Disk loading of ND2 files is now faster during extract.


2024/05/14 Alpha Update (v0.10.5):
 * Pytorch CPU is now a default dependency.
 * Optical flow results are saved as compressed zarr files instead of uncompressed numpy arrays.
 * Coppafish can send email notifications on completed pipelines and crashes.
 * OMP has been overhauled.
 * New diagnostic Viewer2D added.
 * The OMP computed spot is now computed on a subset of one tile, not the full tile.
 * OMP is faster and the entire tile is loaded into memory before running each tile.
 * Removed inputimeout package dependency.
 * Max Intensity Projection of background images added to main viewer as option.
 * Fluorescent beads registration bug fix.
 * New viewer for registration of fluorescent beads.
 * Redundant warnings silenced.
 * Default starting position for registration viewer now the registered image.
 * New diagnostic in main viewer shows top 10 best fitted genes to a given spot along with their associated scores.


2024/04/23 Alpha Update (v0.10.4):
 * Bug in Register which was causing large shifts not to be detected has been fixed. A global shift is now computed
    between the two images and the shift is applied to the second image before computing the local shifts.
 * OMP unbound variable i_added_genes bug fixed in pytorch GPU.


2024/04/18 Alpha Update (v0.10.3):
 * OMP crash on empty coef_image bug fix.


2024/04/18 Alpha Update (v0.10.2):
 * OMP spot shape wrongly computed has been fixed.
 * OMP spot shape maximum size now 27, 27, 9 -> 15, 15, 9 by default.
 * OMP score threshold changed 0.1 -> 0.15 by default.
 * idna package security update.
 * Docs update.


2024/04/15 Alpha Update (v0.10.1):
 * User documentation updates.
 * Filter image scaling is reduced to further avoid clipping.
 * New OMP gene counts figure in _omp.pdf.
 * Pillow buffer overflow vulnerability fixed.
 * HTTP request sometimes failing to GitHub bug caught.
 * New spot position histograms in _call_spots.pdf and _omp.pdf.
 * New image viewing diagnostics for the users, explained in the documentation.
 * Simplified advanced usage for moving output and tile directories.
 * _ref_call_spots.pdf now called _call_spots.pdf.
 * New ICP Viewer for point clouds.
 * New optical flow viewer.
 * New optical flow config parameter `flow_cores` in `register` section.
 * OMP checkpoint bug fixed.
 * Improvements in reading old reg results.
 * Coppafish's logging module now called 'log' to remove conflicting package names.
 * streamlined generation of reg images, meaning transforms no longer need to be applied when viewer is shown
 * Whole registration viewer has been refactored and improved making it easier to compare between different methods
    of registration.
 * Support for removing a bad tile round channel from any analysis - this includes new nbp basic variable and config
    variable to remove a bad tile round channel.
 * integrated bad_trc into new indexing method so that it is easier to remove a bad tile round channel from
    each part of the pipeline where we don't want bad trcs.
 * Bad trc are now dealt with in call spots. For a given tile, if round r is bad, gene probs are computed from the
    remaining rounds. Gene efficiencies are computed only from spots living on tiles with no bad rounds.
 * New registration viewer for viewing the registration results.
 * New ICP viewer for viewing the ICP results, including the point clouds, buttons for switching between registered and
    unregistered images, and a smoothed score image in the background showing where good shifts are.
 * New bg scale viewer for viewing the background scale images. This also led to a change in the way we compute bg
    scales, done on unblurred images. This is done by taking a small region of both images, looking at regions
    where bg is high and taking the median of the ratio of the two images in these regions. The previous
    method looked at approx 10 z-planes and the boundary z-planes were causing an issue. Regression was also
    not robust to outliers.
 * new entire overlay function allows users to select any 2 rc pairs and overlay them in the viewer in anchor frame of
    reference. This is different from just viewing against anchor. Can be useful for background reg viewing. z-params
    make loading faster.


2024/03/26 Alpha Update (v0.10.0):
 * OMP scoring has been changed.
 * Optical flow added to registration.
 * Default Wiener deconvolution configuration in the filter stage is improved.
 * Difference of Hanning is now turned off in filter by default. This can be changed by setting the new variable
    difference_of_hanning to true in the scale config section.
 * Wiener deconvolve now does not shift pixel values after filtering fix.
 * Wiener deconvolution is optimised in pytorch CPU.
 * The find spots intensity threshold multiplier "auto_thresh_multiplier" has been changed from 10 -> 17 by default.
 * ICP minimum spot distance threshold variables neighb_dist_thresh_yx and neighb_dist_thresh_z added.
 * Sobel filtering in register is now turned off by default.
 * Scale section removed, this is now part of filter.
 * A warning is raised if the latest online coppafish version does not match the current coppafish version.
 * Pytorch GPU out of memory fix attempt.
 * Detecting spots is pytorch optimised and less memory intensive on all environments.
 * Incorrect `hist_counts` values in extract and filter pages. This caused the filter/extract PDF histograms to be
    incorrectly ranged along the x axis. This has now been fixed.
 * The ICP Mean Squared Error (MSE) for debugging has been improved. This can be viewed by clicking MSE in the
    RegistrationViewer.
 * New _omp.pdf diagnostic added.
 * The RegistrationViewer can be imported more easily by `from coppafish import RegistrationViewer`.
 * New config variable in filter called "psf_max_spots". The default is 5,000, the same as previous versions.
 * Added pipeline warnings.
 * The pipeline.log logs error tracebacks when crashing.
 * Removed redundant max_background_scale_cores config variable in register.
 * New `invalid_auto_thresh` notebook variable in filter_debug added.
 * Optimised plotting function `remove_background` in spot_colors.
 * New support to safely move output and tile directories.
 * Shape of OMP colours in notebook changed.
 * OMP config initial_intensity_thresh_percentile default 25 -> 50.
 * Docs + logo update for coppafish.
 * Removed all jax code.
 * Removed obsolete "continuous_dapi" config variable in extract section.
 * anchor_channel is default to 27, dapi_channel defaults to 0, dye_names defaults to 'ATTO425, AF488, DY520XL, AF532,
    AF594, AF647, AF750'


2024/03/11 Alpha Update (v0.9.4):
 * Background subtraction is now using the correct alignment parameters so it is actually working again
 * Background subtraction blurring was turned off by a bug but this is no longer the case
 * Background subtraction is only done if the background pixel is positive, which gives much better results
 * Sobel filtering was being applied by default on alpha. If there was no parameter for sobel in Merry, then this would
    at least partially explain why it was taking longer Izzie
 * Fixed the diagnostic to turn off the background image in the main viewer by clicking i
 * Fixed the viewer to view the spots in the gene efficiency viewer
 * All viewers are back in the traditional black layout so that we can see the white text on them again
 * An OMP optimisation which reduces the amount of read time by a factor of 2. This speeds up the OMP step
    significantly.


2024/03/04 Alpha Update (v0.9.3):
 * New "_register.pdf" diagnostic PDF added during pipeline and when calling BuildPDF.
 * Detect spots is now batched when run on too many spots to avoid memory crashing fix.
 * Gene efficiency in the Viewer bug fix.


2024/02/15 Alpha Update (v0.9.2):
 * OMP is now significantly faster after vectorising an out of bounds check for spot positions.
 * All coppafish logs are saved in a file with default name pipeline.log, the name can be changed by editing the
    file_names config variable log_name.
 * Out of memory issue in pytorch GPU fix.
 * The Viewer's gene legend is dark themed again.
 * Viewer documentation added.


2024/02/12 Alpha Update (v0.9.1):
 * Vectorised find_spots detect.py numpy code for faster speeds in OMP.
 * The diagnostic PDF is now created after scale, extract, and filter sections for the user to see.
 * Pre-sequence images are now blurred before computing the background scale and subtracting from sequencing images.


2024/02/07 Alpha Update (v0.9.0):
 * The appropriate, tested package versions are installed by `pip install -r requirement...` with the wanted
    requirements text file.
 * Coppafish no longer has installation options, you just do `pip install -e .` to install coppafish after installing a
    requirements text file.
 * New support for pytorch on the CPU as a new way to run most of OMP functions and some parts of call spots using CPU.
    The appropriate packages can be installed by `pip install -r requirements-pytorch.txt`.
 * Pytorch 2.2.0 + cuda 12.1 is supported. The GPU is used to run parts of OMP. In detail, `get_all_coefs` will run
    with all tensors on the GPU when looping through OMP iterations. Then, when complete, the returned output will be
    on the CPU to not run out of memory on the GPU. The required packages can be installed by
    `pip install -r requirements-pytorchgpu.txt`.
 * Support for Windows when running coppafish with pytorch, pytorch with a GPU, or numpy-only.
 * For a single spot and round, if the largest magnitude spot colour is negative, its sign is flipped before computing
    the Von-Mises gene probability.
 * OMP call spots colour norm factor applied incorrectly has now been fixed.
 * "extract_debug" notebook page checks still being used are now removed since the page does not exist any more fix.
 * Coppafish version number is printed at the start of a pipeline run.
 * Ref spot PDF plots are now consistent with x and y axes.


2024/02/06 Alpha Update (v0.8.3):
 * Out of bounds in z direction image retrieval in register section fix.


2024/01/31 Alpha Update (v0.8.2):
 * The default config value for r_smooth in filter section is now 1, 1, 2.
 * The notebook now backs itself up before re-saving itself. Therefore, there is always a fully complete notebook saved
    in case the new one being saved gets corrupted.
 * Removed 'extract_debug' notebook page.
 * Comparing spot colour and predicted code in Viewer bug fixed.
 * The mean spot colour for probabilities > 0.7 now plotted in ref_spots.pdf.
 * New documentation (https://reillytilbury.github.io/coppafish/) for users.
 * Removed 'extract_debug' notebook page.


2024/01/26 Alpha Update (v0.8.1):
 * Bleed matrix computation in call spots has been slightly improved and is capable of reverting to a default bleed
    matrix if there are too few genes to compute with.
 * Background scale computation for the preseq is thought to be improved and only computed using a single, registered z
    plane. Now only a scale factor is computed, no offset.
 * Config variable auto_n_shifts in stitch section is no longer a magic number, it now scales with tile size fix.
 * Dask array was converted to a float for jobs raw data has been fixed.
 * view_find_spots diagnostic is now fixed.
 * view_stitch diagnostic is now fixed.
 * Config variable n_background_scale_threads in register renamed to max_background_scale_cores
 * Tile, round, channel indexing for extract, filter and find_spots now originates from functions in utils/indexing.py.
 * requirements.txt and requirements-optimised.txt files for python==3.9 fixed.
 * Sub Volume Registration (SVR) now has a tapered window applied to each subvolume image (Hanning in x and y, a Tukey
    window in z). This removes x, y and z axes aligned fake registration solutions caused by the image's harsh border.
 * Removed call_spots bleed_matrix.py unused code.
 * Removed outdated 2d pipeline code.
 * The notebook duplicates itself before adding and saving with a new notebook page included. This way if the code is
    user interrupted during a save, a backup notebook is available to revert to that will not be corrupted. The backup
    will automatically be deleted after the new save is fully complete.
 * New notebook tile by tile combining functionality reimplemented.


2024/01/12 Alpha Update (v0.8.0):
 * Filtered images are now saved in ['file_names']['tile_dir']/filter and extract images are saved in
    ['file_names']['tile_dir']/extract.
 * Removed notebook variables pixel_unique_values and pixel_unique_counts from ['filter_debug'] and ['extract_debug']
    sections. These will be saved locally in the tile output directory.
 * Extract and filter now continue where they left off. They are checkpoint-ed after each iteration.
 * Optimised choice of zarr compressors for extract and filter through benchmarking.
 * The PDF diagnostic saves a separate pdf for each section, these sections are then not rebuilt if they already exist.
 * Some of the subplots inside the Viewer had the colour norm applied incorrectly, this has been fixed.
 * Each gene page in the PDF diagnostic is now computed correctly.
 * Removed old function called regularise_auto_thresh relating to filter that is never used any more.
 * Renamed get_extract_info to get_filter_info and moved it to the filter section.
 * requirements.txt files for optimised setup option.
 * 'plotting' option is removed, the plotting packages are always installed.
 * Deleting unused file image_stitcher.py from repository.


2024/01/09 Alpha Update (v0.7.2):
 * Filter will re-filter if the filter notebook page does not exist to correctly compute the filter variables bug fix.
 * Bled codes are normalised for each gene outside of a gene for loop, reducing OMP computation time.
 * The Viewer now has every hotkey described, these can be shown by opening the Viewer then pressing Shift + k.
 * Improved pixel value histograms in the PDF diagnostics for extract and filter.
 * BuildPDF is called fewer times throughout the pipeline to reduce compute time.
 * Middle z plane selection for registration with few z planes bug fixed.
 * Handling of invalid spot colours and their background colours in spot_colors bug fix.
 * jax memory leak in OMP is reduced or fixed.
 * Subset image loading for extract and filtered images is now faster on zarr.
 * Improved chunking of y and x dimensions on .zarr files.
 * Zarr arrays are read faster by using more available cores on the CPU to decompress files.
 * RoboMinnie `n_rounds != n_channels` integration test.


2024/01/03 Alpha Update (v0.7.1):
 * Bug fix for gene efficiency calculation in call_reference_spots.py.


2024/01/02 Alpha Update (v0.7.0):
 * New diagnostics PDF builder has been created. It can be imported through `from coppafish import BuildPDF`, then with
    the notebook file path as nb_path, it can be run by `BuildPDF(nb_path)`. It currently shows diagnostic plots for
    scale, extract, filter and find_spots sections. The PDF builds itself at runtime after find_spots, stitch,
    reference_spots and OMP and saved as diagnostics.pdf in the output directory.
 * New coppafish installation instructions shown on the GitHub homepage (readme.md).
 * Frozen stable package versions given in the "requirements.txt" file, see GitHub homepage for instructions on
    installation.
 * Bug fixed most of the Viewer plots with the updated call_spots colour norm factor and bleed matrix variables.
 * Gene shape in viewer versus gene legend mismatch bug fix.
 * Removed unnecessary multiplying and dividing by weights in OMP when computing weighted least squares fitting
    (potential speed up).


2023/12/21 Alpha Update (v0.6.1):
 * Extraction directory now created in extract step of pipeline bug fix.


2023/12/21 Alpha Update (v0.6.0):
 * `export_to_pciseq` function now supports exporting gene probabilities.


2023/12/19 Alpha Update (v0.5.0):
 * Extract and filter has now become two separate sections in the notebook. Extract runs first, then filter. We save
    raw, extracted images in the tiles_dir/raw directory. Also, when running from raw ND2 files, we keep all the found
    metadata from the ND2s for each round in a file called 'nd2_metadata_r{r}.pkl' inside the tiles_dir/raw directory.
    This way we hope the raw ND2 files can be deleted without loss of any data.
 * All filter related config variables are now inside a new [filter] config section, i.e. variables r_dapi,
    r_dapi_auto_microns, auto_thresh_multiplier, deconvolve, all psf-related variables, wiener_constant,
    wiener_pad_shape, n_clip_warn, n_clip_error, n_clip_error_images_thresh, num_rotations and pre_seq_blur_radius.
 * Default extraction file type (['extract']['file_type']) is now .zarr instead of .npy. This file_type is also used
    when saving the filtered images in the tiles_dir directory.
 * Multiprocessing to compute background scales now includes no disk reading (safer).
 * The disk reading multiprocessing in OMP has been removed (safer).
 * The git hash and software version for each notebook section is saved when that pipeline section is run through.
 * OMP now runs on a single z plane at a time.
 * Default psf_isolation_dist in 'filter' config section changed from 20 -> 10.
 * psf is calculated on no more than 5,000 isolated spots to stop memory crashes in the filter section. This should be
    more than sufficient to converge.
 * Call spots probability thresholds are not constants any more, they are now computed percentiles based on the gene
    probability values.
 * Shift score hist in SVR diagnostics in the Registration Viewer now does not crash.
 * Round score shift colour-map in SVR diagnostics in the Registration Viewer is fixed when z_subvols is 1.
 * If a notebook is run on two different versions, a warning is given and the user is asked if they want to continue.
 * The notebook now contains variables pixel_unique_values and pixel_unique_counts in 'extract_debug' and
    'filter_debug' pages. They contain a count of every unique pixel in the unfiltered and filtered images for future
    diagnostics.
 * Fixed a register image shifting bug.
 * Fixed deconvolution bug.
 * Fixed reg_images not being saved after crashing on.
 * Fixed bugs when basic_info.use_z does not include 0.
 * Silenced notebook numpy-related warning.
 * Silenced jax CPU warning.


2023/11/16 Alpha Update (v0.4.0):
 * Improved outlier removal for shift calculations in registration.
 * Further optimisations.
 * Memory issue fix in OMP.
 * The Viewer now has a button to show gene calling based on the gene probabilities, labelled as 'Prob'.
 * Various bug, deprecation and warning fixes.


2023/10/28 Alpha Update (v0.3.0):
 * Saving extracted tiles as .npy is the default save file type. Can be changed to .zarr (50% compression) by setting
    config['extract']['file_type'] = .zarr.
 * Compatibility with JOBS datasets.
 * Computing background scale factors is now parallelised.
 * Various bug and warning fixes.


2023/10/10 Alpha Update (v0.2.0):
 * Added background subtraction with 3D registration using DAPI images.
 * Cross-tile brightness difference correction support, probably caused by microscope auto gain control.
 * Updated bleed matrix to allow inter-tile variation.
 * Updated the bleed matrix calculation.
 * Added weighted dot product method with backwards compatibility.
 * Error handling unconnected tiles.
 * Changed spot_no array from uint16 to uint32 for greater spot number support.
 * Registration pipeline now uses DAPI images when necessary.
 * Registration pipeline now computes camera transforms from fluorescent beads, if they exist.
 * Added new config variable [file_names][initial_bleed_matrix] to give a path to a `.npy` initial bleed matrix.
    If left empty, will use the default initial bleed matrix in the source code.
 * Presequence .npy raw files support.
 * Fixed anchor auto threshold being set to zero due to regularisation.
 * OMP's z-chunking now scales with the PC's available memory. We think that more memory means slightly faster OMP.
 * Various bug, warning and deprecation fixes.
 * Utils, call spots and register unit tests.
 * RoboMinnie integration testing for single and multiple tile dataset generation.<|MERGE_RESOLUTION|>--- conflicted
+++ resolved
@@ -1,11 +1,7 @@
 2025/MM/DD Version 1 Patch (v1.1.0):
-<<<<<<< HEAD
- * Diagnostics: Viewer2D removed.
-
-=======
  * Viewer: Can now middle mouse click a gene spot in the gene legend to toggle the gene colour on/off.
  * Viewer: Gene legend help when pressing 'h'.
->>>>>>> d72597fd
+ * Diagnostics: Viewer2D removed.
 
 2025/01/06 Version 1 Major Release (v1.0.0):
  * General: Coppafish is now called Coppafisher.
