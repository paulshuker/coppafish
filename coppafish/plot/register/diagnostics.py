--- conflicted
+++ resolved
@@ -1450,18 +1450,11 @@
         filter: whether to apply sobel filter to images
     """
     # Initialise frequent variables
-<<<<<<< HEAD
     anchor = yxz_to_zyx(tiles_io.load_image(nb.file_names, nb.basic_info, t, nb.basic_info.anchor_round,
                                   nb.basic_info.anchor_channel, apply_shift=False))
     target = yxz_to_zyx(tiles_io.load_image(nb.file_names, nb.basic_info, t, r, c, apply_shift=False))
     if not (r == nb.basic_info.anchor_round and c == nb.basic_info.dapi_channel):
         target = preprocessing.apply_image_shift(target, -nb.basic_info.tile_pixel_value_shift)
-=======
-    anchor = yxz_to_zyx(
-        tiles_io.load_tile(nb.file_names, nb.basic_info, nb.extract.file_type, t, nb.basic_info.anchor_round,
-                           nb.basic_info.anchor_channel))
-    target = yxz_to_zyx(tiles_io.load_tile(nb.file_names, nb.basic_info, nb.extract.file_type, t, r, c))
->>>>>>> a8a87615
     transform = yxz_to_zyx_affine(nb.register.transform[t, r, c])
     target_transfromed = affine_transform(target, transform, order=1)
     # plot in napari
@@ -1500,7 +1493,6 @@
             transform_seq = np.eye(4)
         else:
             transform_seq = yxz_to_zyx_affine(nb.register.round_transform[t, r])
-<<<<<<< HEAD
     seq = yxz_to_zyx(tiles_io.load_image(nb.file_names,nb.basic_info, nb.extract.file_type, t, r, c, apply_shift=False))
     if not (r == nb.basic_info.anchor_round and c == nb.basic_info.dapi_channel):
         seq = preprocessing.apply_image_shift(seq, -nb.basic_info.tile_pixel_value_shift)
@@ -1511,11 +1503,6 @@
     )
     if not (nb.basic_info.pre_seq_round == nb.basic_info.anchor_round and c == nb.basic_info.dapi_channel):
         preseq = preprocessing.apply_image_shift(preseq, -nb.basic_info.tile_pixel_value_shift)
-=======
-    seq = yxz_to_zyx(tiles_io.load_tile(nb.file_names, nb.basic_info, nb.extract.file_type, t, r, c))
-    preseq = yxz_to_zyx(
-        tiles_io.load_tile(nb.file_names, nb.basic_info, nb.extract.file_type, t, nb.basic_info.pre_seq_round, c))
->>>>>>> a8a87615
 
     print('Starting Application of Seq Transform')
     seq = affine_transform(seq, transform_seq, order=1)
@@ -1537,7 +1524,6 @@
                                       new_origin=np.array([num_z - 5, 0, 0]))
     transform_seq = yxz_to_zyx_affine(nb.register.transform[t, r, c], new_origin=np.array([num_z - 5, 0, 0]))
     preseq = yxz_to_zyx(
-<<<<<<< HEAD
         tiles_io.load_image(
             nb.file_names, nb.basic_info, nb.extract.file_type, t=t, r=nb.basic_info.pre_seq_round, c=c, 
             yxz=[None, None, np.arange(num_z - 5, num_z + 5)], suffix='_raw' * (1-bg_blur), apply_shift=False, 
@@ -1549,12 +1535,6 @@
                                yxz=[None, None, np.arange(num_z - 5, num_z + 5)]))
     if not (r == nb.basic_info.anchor_round and c == nb.basic_info.dapi_channel):
         seq = preprocessing.apply_image_shift(seq, -nb.basic_info.tile_pixel_value_shift)
-=======
-        tiles_io.load_tile(nb.file_names, nb.basic_info, nb.extract.file_type, t=t, r=nb.basic_info.pre_seq_round, c=c,
-                           yxz=[None, None, np.arange(num_z - 5, num_z + 5)], suffix='_raw' * (1 - bg_blur)))
-    seq = yxz_to_zyx(tiles_io.load_tile(nb.file_names, nb.basic_info, nb.extract.file_type, t=t, r=r, c=c,
-                                        yxz=[None, None, np.arange(num_z - 5, num_z + 5)]))
->>>>>>> a8a87615
     preseq = affine_transform(preseq, transform_pre, order=5)
     seq = affine_transform(seq, transform_seq, order=5)
     # Apply background scale. Don't subtract bg from pixels that are <= 0 in seq as blurring in preseq can cause
