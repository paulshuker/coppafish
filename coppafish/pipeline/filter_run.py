import math as maths
import os
import time
from typing import Tuple

import numpy as np
import zarr
from tqdm import tqdm

from .. import log, utils
from ..filter import base as filter_base
from ..filter import deconvolution
from ..setup.config_section import ConfigSection
from ..setup.notebook_page import NotebookPage
from ..utils import indexing, tiles_io


def run_filter(
    config: ConfigSection, nbp_file: NotebookPage, nbp_basic: NotebookPage
) -> Tuple[NotebookPage, NotebookPage]:
    """
    Read in extracted raw images, filter them, then re-save in a different location.

    Args:
        config (ConfigSection): config section obtained from 'filter' section of config file.
        nbp_file (NotebookPage): 'file_names' notebook page.
        nbp_basic (NotebookPage): 'basic_info' notebook page.

    Returns:
        - NotebookPage: 'filter' notebook page.
        - NotebookPage: 'filter_debug' notebook page.

    Notes:
        - See `'filter'` and `'filter_debug'` sections of `notebook_page.py` file for description of variables.
    """
    nbp = NotebookPage("filter", {config.name: config.to_dict()})
    nbp_debug = NotebookPage("filter_debug", {config.name: config.to_dict()})

    log.debug("Filter started")
    start_time = time.time()

    indices = indexing.create(
        nbp_basic,
        include_anchor_round=True,
        include_anchor_channel=True,
        include_dapi_seq=True,
        include_dapi_anchor=True,
        include_bad_trc=False,
    )

    max_ind = np.array(indices).max(0).tolist()
    shape = (max_ind[0] + 1, max_ind[1] + 1, max_ind[2] + 1, nbp_basic.tile_sz, nbp_basic.tile_sz, len(nbp_basic.use_z))
    # Chunks are made into thin rods along the y direction as this is how the images are gathered in OMP.
    x_length = max(maths.floor(1e6 / (shape[1] * shape[3] * 2)), 1)
    z_length = 1
    while x_length > nbp_basic.tile_sz:
        x_length -= nbp_basic.tile_sz
        z_length += 1
    z_length = min(z_length, shape[5])
    chunks = (1, None, 1, None, x_length, z_length)
    images = zarr.open_array(
        os.path.join(nbp_file.output_dir, "filter_images.zarr"),
        "a",
        shape=shape,
        chunks=chunks,
        fill_value=np.nan,
        zarr_version=2,
        dtype=np.float16,
    )
    # Bad trc images are filled with zeros.
    for t, r, c in nbp_basic.bad_trc:
        images[t, r, c] = 0

    nbp_debug.r_dapi = config["r_dapi"]

    if nbp_debug.r_dapi is not None:
        filter_kernel_dapi = utils.strel.disk(nbp_debug.r_dapi)
    else:
        filter_kernel_dapi = None

    wiener_filter = None
    if config["deconvolve"]:
        if not os.path.isfile(nbp_file.psf):
            raise FileNotFoundError(f"Could not find the PSF at location {nbp_file.psf}")

        # Put z to last index
        psf = np.load(nbp_file.psf)["arr_0"].astype(np.float32).swapaxes(0, 2)
        if np.max(psf.shape[:2]) < psf.shape[2]:
            log.warn(f"The given PSF has a strange shape of yxz = {psf.shape}")
        # Normalise psf so the min is 0 and the max is 1.
        psf = psf - psf.min()
        psf = psf / psf.max()
        pad_im_shape = (
            np.array([nbp_basic.tile_sz, nbp_basic.tile_sz, len(nbp_basic.use_z)])
            + np.array(config["wiener_pad_shape"]) * 2
        )
        wiener_filter = filter_base.get_wiener_filter(psf, pad_im_shape, config["wiener_constant"])
        nbp_debug.psf = psf

    with tqdm(total=len(indices), desc="Filtering extract images") as pbar:
        for t, r, c in indices:
            if not np.isnan(images[t, r, c]).any():
                # Already saved filtered images are not re-filtered.
                pbar.update()
                continue
            file_path_raw = nbp_file.tile_unfiltered[t][r][c]
            raw_image_exists = tiles_io.image_exists(file_path_raw)
            pbar.set_postfix({"round": r, "tile": t, "channel": c})
            assert raw_image_exists, f"Raw, extracted file at\n\t{file_path_raw}\nnot found"
            # Get t, r, c image from raw files
            im_filtered = tiles_io._load_image(file_path_raw)[:]
<<<<<<< HEAD
            # Move to floating point before doing any filtering
=======
            # Move to floating point before doing any filtering.
>>>>>>> 866b8b05
            im_filtered = im_filtered.astype(np.float64)
            if wiener_filter is not None:
                # Deconvolves dapi images too.
                im_filtered = deconvolution.wiener_deconvolve(
                    im_filtered, config["wiener_pad_shape"], wiener_filter, config["force_cpu"]
                )
            if c == nbp_basic.dapi_channel:
                if filter_kernel_dapi is not None:
                    im_filtered = utils.morphology.top_hat(im_filtered, filter_kernel_dapi)
                # DAPI images are shifted so all negative pixels are now positive so they can be saved without clipping
                im_filtered -= im_filtered.min()
            im_filtered = im_filtered.astype(np.float16)
            images[t, r, c] = im_filtered
            del im_filtered
            pbar.update()

    nbp.images = images
    end_time = time.time()
    nbp_debug.time_taken = end_time - start_time
    log.debug("Filter complete")

    return nbp, nbp_debug<|MERGE_RESOLUTION|>--- conflicted
+++ resolved
@@ -109,11 +109,8 @@
             assert raw_image_exists, f"Raw, extracted file at\n\t{file_path_raw}\nnot found"
             # Get t, r, c image from raw files
             im_filtered = tiles_io._load_image(file_path_raw)[:]
-<<<<<<< HEAD
-            # Move to floating point before doing any filtering
-=======
+
             # Move to floating point before doing any filtering.
->>>>>>> 866b8b05
             im_filtered = im_filtered.astype(np.float64)
             if wiener_filter is not None:
                 # Deconvolves dapi images too.
