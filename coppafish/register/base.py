import os
import nd2
import scipy
import numpy as np
import skimage
import time
import joblib
from scipy.ndimage import gaussian_filter, zoom
from tqdm import tqdm
from sklearn.linear_model import HuberRegressor
from typing import Optional, Tuple
from .. import logging
from .. import utils
from ..register import preprocessing


def find_shift_array(subvol_base, subvol_target, position, r_threshold):
    """
    This function takes in 2 3d images which have already been split up into 3d subvolumes. We then find the shift from
    each base subvolume to its corresponding target subvolume.
    NOTE: This function does allow matching to non-corresponding subvolumes in z.
    NOTE: This function performs flattening of the output arrays, and this is done according to np.reshape.
    Args:
        subvol_base: Base subvolume array (n_z_subvolumes, n_y_subvolumes, n_x_subvolumes, z_box, y_box, x_box)
        subvol_target: Target subvolume array (n_z_subvolumes, n_y_subvolumes, n_x_subvolumes, z_box, y_box, x_box)
        position: Position of centre of subvolumes in base array (n_z_subvolumes, n_y_subvolumes, n_x_subvolumes, 3)
        r_threshold: measure of shift quality. If the correlation between corrected base subvol and fixed target
        subvol is beneath this, we store shift as [nan, nan, nan]
    Returns:
        shift: 2D array, with first dimension referring to subvolume index and final dim referring to shift
        (n_z_subvolumes * n_y_subvolumes * n_x_subvolumes, 3)
        shift_corr: 2D array, with first dimension referring to subvolume index and final dim referring to
        shift_corr coef (n_z_subvolumes * n_y_subvolumes * n_x_subvolumes, 1)
    """
    if subvol_base.shape != subvol_target.shape:
        logging.error(ValueError("Subvolume arrays have different shapes"))
    z_subvolumes, y_subvolumes, x_subvolumes = subvol_base.shape[0], subvol_base.shape[1], subvol_base.shape[2]
    shift = np.zeros((z_subvolumes, y_subvolumes, x_subvolumes, 3))
    shift_corr = np.zeros((z_subvolumes, y_subvolumes, x_subvolumes))
    position = np.reshape(position, (z_subvolumes, y_subvolumes, x_subvolumes, 3))

    for y, x in tqdm(np.ndindex(y_subvolumes, x_subvolumes), desc="Computing subvolume shifts",
                     total=y_subvolumes * x_subvolumes):
            shift[:, y, x], shift_corr[:, y, x] = find_z_tower_shifts(
                subvol_base=subvol_base[:, y, x],
                subvol_target=subvol_target[:, y, x],
                position=position[:, y, x].copy(),
                pearson_r_threshold=r_threshold,
            )

    return np.reshape(shift, (shift.shape[0] * shift.shape[1] * shift.shape[2], 3)), np.reshape(
        shift_corr, shift.shape[0] * shift.shape[1] * shift.shape[2]
    )


def find_z_tower_shifts(subvol_base, subvol_target, position, pearson_r_threshold, z_neighbours=1):
    """
    This function takes in 2 split up 3d images along one tower of subvolumes in z and computes shifts for each of these
    to its nearest neighbour subvol
    Args:
        subvol_base: (n_z_subvols, z_box, y_box, x_box) Base subvolume array (this is a z-tower of n_z_subvols base
        subvolumes)
        subvol_target: (n_z_subvols, z_box, y_box, x_box) Target subvolume array (this is a z-tower of n_z_subvols
        target subvolumes)
        position: (n_z_subvols, 3) Position of centre of subvolumes (z, y, x)
        pearson_r_threshold: (float) threshold of correlation used in degenerate cases
        z_neighbours: (int) number of neighbouring sub-volumes to merge with the current sub-volume to compute the shift
    Returns:
        shift: (n_z_subvols, 3) shift of each subvolume in z-tower
        shift_corr: (n_z_subvols, 1) correlation coefficient of each subvolume in z-tower
    """
    position = position.astype(int)
    # for the purposes of this section, we'll take position to be the bottom left corner of the subvolume
    position = position - np.array([subvol_base.shape[1], subvol_base.shape[2], subvol_base.shape[3]]) // 2
    z_subvolumes = subvol_base.shape[0]
    z_box = subvol_base.shape[1]
    shift = np.zeros((z_subvolumes, 3))
    shift_corr = np.zeros(z_subvolumes)
    for z in range(z_subvolumes):
        z_start, z_end = int(max(0, z - z_neighbours)), int(min(z_subvolumes, z + z_neighbours + 1))
        merged_subvol_target = preprocessing.merge_subvols(
            position=np.copy(position[z_start:z_end]), subvol=subvol_target[z_start:z_end]
        )
        merged_subvol_base = np.zeros_like(merged_subvol_target)
        merged_subvol_base_windowed = np.zeros_like(merged_subvol_target)
        merged_subvol_min_z = position[z_start, 0]
        current_box_min_z = position[z, 0]
        merged_subvol_start_z = current_box_min_z - merged_subvol_min_z
        merged_subvol_base[merged_subvol_start_z : merged_subvol_start_z + z_box] = subvol_base[z]
        # window the images
        merged_subvol_target_windowed = preprocessing.window_image(merged_subvol_target)
        merged_subvol_base_windowed[merged_subvol_start_z : merged_subvol_start_z + z_box] = preprocessing.window_image(
            subvol_base[z]
        )
        # Now we have the merged subvolumes, we can compute the shift
        shift[z], _, _ = skimage.registration.phase_cross_correlation(
            reference_image=merged_subvol_target_windowed,
            moving_image=merged_subvol_base_windowed,
            upsample_factor=10,
            disambiguate=True,
            overlap_ratio=0.5,
        )
        # compute pearson correlation coefficient
        shift_base = preprocessing.custom_shift(merged_subvol_base, shift[z].astype(int))
        mask = (shift_base != 0) * (merged_subvol_target != 0)
        if np.sum(mask) == 0:
            shift_corr[z] = 0
        else:
            shift_corr[z] = np.corrcoef(shift_base[mask], merged_subvol_target[mask])[0, 1]
        if shift_corr[z] < pearson_r_threshold:
            shift[z] = np.array([np.nan, np.nan, np.nan])

    return shift, shift_corr


def find_zyx_shift(subvol_base, subvol_target, pearson_r_threshold=0.9):
    """
    This function takes in 2 3d images and finds the optimal shift from one to the other. We use a phase cross
    correlation method to find the shift.
    Args:
        subvol_base: Base subvolume array (this will contain a lot of zeroes) (n_z_pixels, n_y_pixels, n_x_pixels)
        subvol_target: Target subvolume array (this will be a merging of subvolumes with neighbouring subvolumes)
        (nz_pixels2, n_y_pixels2, n_x_pixels2) size 2 >= size 1
        pearson_r_threshold: Threshold used to accept a shift as valid (float)

    Returns:
        shift: zyx shift (3,)
        shift_corr: correlation coefficient of shift (float)
    """
    if subvol_base.shape != subvol_target.shape:
        logging.error(ValueError("Subvolume arrays have different shapes"))
    shift, _, _ = skimage.registration.phase_cross_correlation(
        reference_image=subvol_target, moving_image=subvol_base, upsample_factor=10
    )
    alt_shift = np.copy(shift)
    # now anti alias the shift in z. To do this, consider that the other possible aliased z shift is the either one
    # subvolume above or below the current shift. (In theory, we could also consider the subvolume 2 above or below,
    # but this is unlikely to be the case in practice as we are already merging subvolumes)
    if shift[0] > 0:
        alt_shift[0] = shift[0] - subvol_base.shape[0]
    else:
        alt_shift[0] = shift[0] + subvol_base.shape[0]

    # Now we need to compute the correlation coefficient of the shift and the anti aliased shift
    shift_base = preprocessing.custom_shift(subvol_base, shift.astype(int))
    alt_shift_base = preprocessing.custom_shift(subvol_base, alt_shift.astype(int))
    # Now compute the correlation coefficients. First create a mask of the nonzero values
    mask = shift_base != 0
    shift_corr = np.corrcoef(shift_base[mask], subvol_target[mask])[0, 1]
    if np.isnan(shift_corr):
        shift_corr = 0.0
    mask = alt_shift_base != 0
    alt_shift_corr = np.corrcoef(alt_shift_base[mask], subvol_target[mask])[0, 1]
    if np.isnan(alt_shift_corr):
        alt_shift_corr = 0.0
    mask = subvol_base != 0
    base_corr = np.corrcoef(subvol_base[mask], subvol_target[mask])[0, 1]
    if np.isnan(base_corr):
        base_corr = 0.0

    # Now return the shift with the highest correlation coefficient
    if alt_shift_corr > shift_corr:
        shift = alt_shift
        shift_corr = alt_shift_corr
    if base_corr > shift_corr:
        shift = np.array([0, 0, 0])
        shift_corr = base_corr
    # Now check if the correlation coefficient is above the threshold. If not, set the shift to nan
    if shift_corr < pearson_r_threshold:
        shift = np.array([np.nan, np.nan, np.nan])
        shift_corr = np.nanmax([shift_corr, alt_shift_corr, base_corr])

    return shift, shift_corr


# ols regression to find transform from shifts
def ols_regression(shift, position):
    """
    Args:
        shift: (z_sv x y_sv x x_sv) x 3 array which of shifts in zyx format
        position: (z_sv x y_sv x x_sv) x 3 array which of positions in zyx format
    Returns:
        transform: 3 x 4 affine transform in yxz format with final col being shift
    """

    # We are going to get rid of the shifts where any of the values are nan for regression
    position = position[~np.isnan(shift[:, 0])]
    shift = shift[~np.isnan(shift[:, 0])]

    new_position = position + shift
    position = np.vstack((position.T, np.ones(shift.shape[0]))).T

    # Now compute the regression
    transform, _, _, _ = np.linalg.lstsq(position, new_position, rcond=None)

    # Unsure what taking transpose means for off diagonals here
    return transform.T


def huber_regression(shift, position, predict_shift=True):
    """
    Function to predict shift as a function of position using robust huber regressor. If we do not have >= 3 z-coords
    in position, the z-coords of the affine transform will be estimated as no scaling, and a shift of mean(shift).
    Args:
        shift: n_tiles x 3 ndarray of zyx shifts
        position: n_tiles x 2 ndarray of yx tile coords or n_tiles x 3 ndarray of zyx tile coords
        predict_shift: If True, predict shift as a function of position. If False, predict position as a function of
        position. Default is True. Difference is that if false, we add 1 to each diagonal of the transform matrix.
    Returns:
        transform: 3 x 3 matrix where each row predicts shift of z y z as a function of y index, x index and the final
        row is the offset at 0,0
        or 3
    """
    # We are going to get rid of the shifts where any of the values are nan for regression
    position = position[~np.isnan(shift[:, 0])]
    shift = shift[~np.isnan(shift[:, 0])]
    # Check if we have any shifts to predict
    if len(shift) == 0 and predict_shift:
        transform = np.zeros((3, 4))
        return transform
    elif len(shift) == 0 and not predict_shift:
        transform = np.eye(3, 4)
        return transform
    # Do robust regression
    # Check we have at least 3 z-coords in position
    if len(set(position[:, 0])) <= 2:
        z_coef = np.array([0, 0, 0])
        z_shift = np.mean(shift[:, 0])
        logging.warn(
            "Fewer than 3 z-coords in position. Setting z-coords of transform to no scaling and shift of mean(shift)"
        )
    else:
        huber_z = HuberRegressor(epsilon=2, max_iter=400, tol=1e-4).fit(X=position, y=shift[:, 0])
        z_coef = huber_z.coef_
        z_shift = huber_z.intercept_
    huber_y = HuberRegressor(epsilon=2, max_iter=400, tol=1e-4).fit(X=position, y=shift[:, 1])
    huber_x = HuberRegressor(epsilon=2, max_iter=400, tol=1e-4).fit(X=position, y=shift[:, 2])
    transform = np.vstack(
        (
            np.append(z_coef, z_shift),
            np.append(huber_y.coef_, huber_y.intercept_),
            np.append(huber_x.coef_, huber_x.intercept_),
        )
    )
    if not predict_shift:
        transform += np.eye(3, 4)

    return transform


def optical_flow_register(target: np.ndarray, base: np.ndarray, sample_factor_yx: int = 4,
                          window_radius: int = 5, smooth_threshold: float = 0.9, smooth_sigma: float = 10,
                          clip_val: np.ndarray = np.ndarray([40, 40, 15]),
                          output_dir: str = '', file_name: str = ''):
    """
    Function to carry out optical flow registration on a single tile and round.

    Optical flow is computed using an iterative Lucas-Kanade method with 10 iterations and a window radius specified
    by the user.

    Bad regions are removed by thresholding the correlation coefficient of the optical flow and interpolating the flow
    in these regions. The interpolation is done by smoothing the optical flow and dividing by a smoothed indicator of
    the flow.

    Args:
        target: np.ndarray size [n_y, n_x, n_z] of the target image (this will be the round image)
        base: np.ndarray size [n_y, n_x, n_z] of the base image (this will be the anchor image)
        sample_factor_yx: int specifying how much to downsample the images in y and x before computing the optical flow
        window_radius: int specifying the window radius for the optical flow algorithm and correlation calculation
        (Note that this is the radius on the downsampled image, so a radius of 5 with a downsample factor of 4 will
        correspond to a radius of 20 on the original image)
        smooth_threshold: float specifying the threshold for the correlation coefficient to be considered for smoothing
        smooth_sigma: float specifying the standard deviation of the Gaussian filter to be used for smoothing the flow
        clip_val: np.ndarray size [3] of the clip value for the optical flow in y, x and z
        output_dir: str specifying the directory to save the optical flow information (flow, corr and smooth)
        file_name: str specifying the file name to save the optical flow information (flow, corr and smooth)

    """
    # Create the output directory if it does not exist
    folders = ['raw', 'corr', 'smooth']
    if not os.path.exists(output_dir):
        os.makedirs(output_dir)
        for folder in folders:
            os.makedirs(os.path.join(output_dir, folder))

    # convert the images to float32
    target = target.astype(np.float32)
    base = base.astype(np.float32)
    # down-sample the images
    target = target[::sample_factor_yx, ::sample_factor_yx]
    base = base[::sample_factor_yx, ::sample_factor_yx]
    # normalise each z-plane to have the mean 1
    target = target / np.mean(target, axis=(0, 1))[None, None, :]
    base = base / np.mean(base, axis=(0, 1))[None, None, :]
    # update clip_val based on down-sampling
    clip_val = np.array(clip_val, dtype=np.float32)
    clip_val[:2] = clip_val[:2] / sample_factor_yx

    # compute the optical flow
    flow = optical_flow_single(base=base, target=target, window_radius=window_radius, clip_val=clip_val,
                               chunks_yx=4, n_cores=16, loc=os.path.join(output_dir, 'raw', file_name))
    # compute the correlation between the base and target images within a small window of each pixel
    correlation, _ = flow_correlation(base=base, target=target, flow=flow, win_size=np.array([6, 6, 2]),
                                   loc=os.path.join(output_dir, 'corr', file_name))
    # smooth the flow
    interpolate_flow(flow, correlation, threshold=smooth_threshold, sigma=smooth_sigma,
                     loc=os.path.join(output_dir, 'smooth', file_name))


def optical_flow_single(base: np.ndarray, target: np.ndarray, window_radius: int = 5,
                        clip_val: np.ndarray = np.array([10, 10, 15]), upsample_factor_yx: int = 4,
                        chunks_yx: int = 4, n_cores: int = 16, loc: str = '') -> np.ndarray:
    """
    Function to carry out optical flow registration on 2 3D images.
    Args:
        base: np.ndarray size [n_y, n_x, n_z] of the base image
        target: np.ndarray size [n_y, n_x, n_z] of the target image
        window_radius: int specifying the window radius for the optical flow algorithm
        clip_val: np.ndarray size [3] of the clip value for the optical flow in y, x and z
        upsample_factor_yx: int specifying how much to upsample the optical flow in y and x
        chunks_yx: int specifying the number of subvolumes to split the images into in y and x
        n_cores: int specifying the number of cores to use for parallel processing
        loc: str specifying the location to save/ load the optical flow
    Returns:
        flow: np.ndarray size [3, n_y, n_x, n_z] of the optical flow
    """
    if os.path.exists(loc):
        # load the flow if it exists. As it is saved in the upsampled format, we need to downsample it
        flow = np.load(loc, mmap_mode='r')[::upsample_factor_yx, ::upsample_factor_yx]
        flow = flow.astype(np.float32)
        flow[:2] = flow[:2] / upsample_factor_yx
        return flow
    t_start = time.time()
    # start by ensuring images are float32
    base = base.astype(np.float32)
    target = target.astype(np.float32)
    ny, nx, nz = target.shape
    yx_sub = int((ny / chunks_yx) * 1.25)
    while (ny-yx_sub) % (chunks_yx-1) != 0 or yx_sub % 2 != 0:
        yx_sub += 1
    target_sub, pos = preprocessing.split_3d_image(image=target,
                                                   z_subvolumes=1, y_subvolumes=chunks_yx, x_subvolumes=chunks_yx,
                                                   z_box=nz, y_box=yx_sub, x_box=yx_sub)
    base_sub, _ = preprocessing.split_3d_image(image=base,
                                               z_subvolumes=1, y_subvolumes=chunks_yx, x_subvolumes=chunks_yx,
                                               z_box=nz, y_box=yx_sub, x_box=yx_sub)
    # this next line assumes that the images are split into 1 subvolume in z (which we always do)
    target_sub, base_sub = target_sub[0], base_sub[0]
    # flatten dims 0 and 1
    target_sub = target_sub.reshape((chunks_yx ** 2, nz, yx_sub, yx_sub))
    base_sub = base_sub.reshape((chunks_yx ** 2, nz, yx_sub, yx_sub))
    # compute the optical flow (in parallel)
    n_cores = min(utils.system.get_core_count(), n_cores)
    print(f"Computing optical flow using {n_cores} cores")
    flow_sub = joblib.Parallel(n_jobs=n_cores)(
        joblib.delayed(skimage.registration.optical_flow_ilk)(target_sub[n],
                                                              base_sub[n],
                                                              radius=window_radius,
                                                              prefilter=True)
        for n in range(pos.shape[0]))
    flow_sub = np.array(flow_sub)
    # swap so axis 0 is z,y,x and axis 1 is the subvolume
    flow_sub = flow_sub.swapaxes(0, 1)
    # merge the subvolumes
    flow = np.array([preprocessing.merge_subvols(pos, flow_sub[i]) for i in range(3)])
    # now convert flow back to yxz
    flow = preprocessing.flow_zyx_to_yxz(flow)
    # clip the flow
    flow = np.array([np.clip(flow[i], -clip_val[i], clip_val[i]) for i in range(3)])
    # upsample the flow
    upsample_factor = (upsample_factor_yx, upsample_factor_yx, 1)
    flow_up = np.array([upsample_yx(flow[i], upsample_factor_yx, order=1) * upsample_factor[i] for i in
                        tqdm(range(3), desc="Upsampling raw flow")], dtype=np.float16)
    # save the flow
    if loc:
        # save in yxz format
        np.save(loc, flow_up)
    t_end = time.time()
    print("Optical flow computation took " + str(t_end - t_start) + " seconds")

    return flow


def flow_correlation(base: np.ndarray, target: np.ndarray, flow: np.ndarray, win_size: np.ndarray,
                     upsample_factor_yx: int = 4, loc: str = '') -> np.ndarray:
    """
    Compute the correlation between the base and target images within a small window of each pixel.
    This is done in a vectorized manner by reshaping the images into windows and then computing the correlation
    coefficient between the base and target images within each window. For this reason the window size must be a factor
    of the image size in each dimension.
    Args:
        base: n_y x n_x x n_z array of the base image
        target: n_y x n_x x n_z array of the target image
        flow: 3 x n_y x n_x x n_z array of flow in y, x and z
        win_size: 3 element array of the window size in y, x and z
        upsample_factor_yx: int specifying the upsample factor in y and x
        loc: str specifying the location to save/ load the correlation

    Returns:
        correlation: n_y x n_x x n_z array of correlation coefficients
    """
    t_start = time.time()
    if os.path.exists(loc):
        corr = np.load(loc, mmap_mode='r')[::upsample_factor_yx, ::upsample_factor_yx]
        return corr.astype(np.float32)
    ny, nx, nz = target.shape
    # apply the flow to the base image and compute the correlation between th shifted base and the target image
    coords = np.array(np.meshgrid(range(ny), range(nx), range(nz), indexing='ij'), dtype=np.float32)
    base_warped = skimage.transform.warp(base, coords + flow, order=0, mode="constant", cval=0)
    del coords, base, flow
    # divide base_warped and target by their max
    base_warped = base_warped / np.max(base_warped)
    target = target / np.max(target)
    # compute number of windows in each dimension
    n_win = np.array(target.shape) // win_size
    # reshape the images into windows
    base_warped = base_warped.reshape(n_win[0], win_size[0], n_win[1], win_size[1], n_win[2], win_size[2])
    target = target.reshape(n_win[0], win_size[0], n_win[1], win_size[1], n_win[2], win_size[2])
    # move the window dimensions to the front
    base_warped = np.moveaxis(base_warped, [0, 2, 4], [0, 1, 2])
    target = np.moveaxis(target, [0, 2, 4], [0, 1, 2])
    # Now reshape so the window dimensions and pixel dimensions are flattened
    base_warped = base_warped.reshape(np.product(n_win), np.product(win_size))
    target = target.reshape(np.product(n_win), np.product(win_size))
    # compute the correlation
    correlation = np.sum(base_warped * target, axis=1)
    # reshape the correlation back to the window dimensions
    correlation = correlation.reshape(n_win)
    # upsample the correlation to the original image size just by repeating the correlation values
    correlation = np.repeat(np.repeat(np.repeat(correlation, win_size[2], axis=2),
                                      win_size[1], axis=1), win_size[0], axis=0)
    # upsample
    correlation_up = upsample_yx(correlation, upsample_factor_yx, order=0).astype(np.float16)

    # save the correlation
    if loc:
        # save in yxz format
        np.save(loc, correlation_up)
    t_end = time.time()
    print("Computing correlation took " + str(t_end - t_start) + " seconds")
    return correlation, correlation_up


def interpolate_flow(flow: np.ndarray, correlation: np.ndarray, threshold: float = 0.95, sigma: float = 10,
                     upsample_factor_yx: int = 4, loc: str = ''):
    """
    Interpolate the flow based on the correlation between the base and target images
    Args:
        flow: 3 x n_y x n_x x n_z array of flow in y, x and z
        correlation: n_y x n_x x n_z array of correlation coefficients
        threshold: threshold for correlation coefficient
        sigma: standard deviation of the Gaussian filter
        upsample_factor_yx: int specifying the upsample factor in y and x
        loc: str specifying the location to save/ load the interpolated flow
    """
    if os.path.exists(loc):
        return
    time_start = time.time()
    mask = correlation >= np.quantile(correlation, threshold)
    flow_indicator = mask.astype(np.float32)
    # smooth the flow indicator
    flow_indicator_smooth = gaussian_filter(flow_indicator, sigma, truncate=4)
    # smooth the flow
    flow = np.array([gaussian_filter(flow[i] * flow_indicator, sigma) for i in range(3)])
    # divide the flow by the smoothed indicator
    flow = np.array([flow[i] / flow_indicator_smooth for i in range(3)])
    upsample_factor = (upsample_factor_yx, upsample_factor_yx, 1)
    # upsample the flow before saving
    flow = np.array([upsample_yx(flow[i], upsample_factor_yx, order=1) * upsample_factor[i] for i in
                     tqdm(range(3), desc="Upsampling smooth flow")], dtype=np.float16)
    # save the flow
    if loc:
        # save in yxz format
        np.save(loc, flow)
    time_end = time.time()
    print("Interpolating flow took " + str(time_end - time_start) + " seconds")
    return flow


def upsample_yx(im: np.ndarray, factor: float = 4, order: int = 1) -> np.ndarray:
    """
    Function to upsample an 3D image in yx.
    Args:
        im: np.ndarray size [n_y, n_x, n_z] of the image to upsample
        factor: float specifying the factor to upsample by in y and x
        order: int specifying the order of the interpolation
    Returns:
        im_up: np.ndarray size [n_y * factor, n_x * factor, n_z] of the upsampled image
    """
    # upsampling is quicker when we do it in 2D
    im_up = np.zeros((im.shape[0] * factor, im.shape[1] * factor, im.shape[2]), dtype=im.dtype)
    for z in range(im.shape[2]):
        im_up[:, :, z] = scipy.ndimage.zoom(im[:, :, z], factor, order=order)
    return im_up


def gaussian_kernel(sigma: float, size: int) -> np.ndarray:
    """
    Function to create a 3D Gaussian kernel
    Args:
        sigma: float specifying the standard deviation of the Gaussian kernel
        size: int specifying the size of the Gaussian kernel
    """
    coords = np.arange(size) - size // 2
    kernel_1d = np.exp(-0.5 * (coords / sigma) ** 2)
    kernel_1d /= np.sum(kernel_1d)
    kernel_2d = np.outer(kernel_1d, kernel_1d)
    kernel_3d = np.zeros((size, size, size))
    for z in range(size):
        kernel_3d[z] = kernel_2d * kernel_1d[z]

    return kernel_3d / np.sum(kernel_3d)


def channel_registration(
    fluorescent_bead_path: str = None, anchor_cam_idx: int = 2, n_cams: int = 4, bead_radii: list = [10, 11, 12]
) -> np.ndarray:
    """
    Function to carry out channel registration using fluorescent beads. This function assumes that the fluorescent
    bead images are 2D images and that there is one image for each camera.

    Fluorescent beads are assumed to be circles and are detected using the Hough transform. The centre of the detected
    circles are then used to compute the affine transform between each camera and the round_reg_channel_cam via ICP.

    Args:
        fluorescent_bead_path: Path to fluorescent beads directory containing the fluorescent bead images.
        If none then we assume that the channels are registered to each other and just set channel_transforms to
        identity matrices
        anchor_cam_idx: int index of the camera to use as the anchor camera
        n_cams: int number of cameras
        bead_radii: list of possible bead radii

    Returns:
        transform: n_cams x 3 x 4 array of affine transforms taking anchor camera to each other camera
    """
    transform = np.zeros((n_cams, 3, 4))
    # First check if the fluorescent beads path exists. If not, we assume that the channels are registered to each
    # other and just set channel_transforms to identity matrices
    if fluorescent_bead_path is None:
        # Set registration_data['channel_registration']['channel_transform'][c] = np.eye(3) for all channels c
        for c in range(n_cams):
            transform[c] = np.eye(3, 4)
        logging.warn(
            "Fluorescent beads directory does not exist. Assuming that all channels are registered to each other."
        )
        return transform

    # open the fluorescent bead images as nd2 files
    with nd2.ND2File(fluorescent_bead_path) as fbim:
        fluorescent_beads = fbim.asarray()
    # if fluorescent bead images are for all channels, just take one from each camera

    # TODO better deal with 3D
    if fluorescent_beads.ndim == 4:
        nz = fluorescent_beads.shape[0]
        fluorescent_beads = fluorescent_beads[int(nz / 2)]

    if fluorescent_beads.shape[0] == 28:
        fluorescent_beads = fluorescent_beads[[0, 9, 18, 23]]

    # Now we'll turn each image into a point cloud
    bead_point_clouds = []
    for i in range(n_cams):
        edges = skimage.feature.canny(fluorescent_beads[i], sigma=3, low_threshold=10, high_threshold=50)
        hough_res = skimage.transform.hough_circle(edges, bead_radii)
        accums, cx, cy, radii = skimage.transform.hough_circle_peaks(
            hough_res, bead_radii, min_xdistance=10, min_ydistance=10
        )
        bead_point_clouds.append(np.vstack((cy, cx)).T)

    # Now convert the point clouds from yx to yxz. This is because our ICP algorithm assumes that the point clouds
    # are in 3D space
    bead_point_clouds = [
        np.hstack((bead_point_clouds[i], np.zeros((bead_point_clouds[i].shape[0], 1)))) for i in range(n_cams)
    ]

    # Set up ICP
    initial_transform = np.zeros((n_cams, 4, 3))
    transform = np.zeros((n_cams, 4, 3))
    mse = np.zeros((n_cams, 50))
    target_cams = [i for i in range(n_cams) if i != anchor_cam_idx]
    with tqdm(total=len(target_cams)) as pbar:
        for i in target_cams:
            pbar.set_description("Running ICP for camera " + str(i))
            # Set initial transform to identity (shift already accounted for)
            initial_transform[i, :3, :3] = np.eye(3)
            # Run ICP
            transform[i], _, mse[i], converged = icp(
                yxz_base=bead_point_clouds[anchor_cam_idx],
                yxz_target=bead_point_clouds[i],
                start_transform=initial_transform[i],
                n_iters=50,
                dist_thresh_yx=5,
                dist_thresh_z=5,
            )
            if not converged:
                transform[i] = np.eye(4, 3)
                logging.error(Warning("ICP did not converge for camera " + str(i) + ". Replacing with identity."))
            pbar.update(1)

    # Need to add in z coord info as not accounted for by registration due to all coords being equal
    transform[:, 2, 2] = 1
    transform[anchor_cam_idx] = np.eye(4, 3)

    # Convert transforms from yxz to zyx
    transform_zyx = np.zeros((4, 3, 4))
    for i in range(4):
        transform_zyx[i] = preprocessing.yxz_to_zyx_affine(transform[i])

    return transform_zyx


# Function to remove outlier shifts
def regularise_shift(shift, tile_origin, residual_threshold) -> np.ndarray:
    """
    Function to remove outlier shifts from a collection of shifts whose start location can be determined by position.
    Uses robust linear regression to compute a prediction of what the shifts should look like and if any shift differs
    from this by more than some threshold it is declared to be an outlier.
    Args:
        shift: [n_tiles_use x n_rounds_use x 3]
        tile_origin: yxz positions of the tiles [n_tiles_use x 3]
        residual_threshold: This is a threshold above which we will consider a point to be an outlier

    Returns:
        shift_regularised: [n_tiles x n_rounds x 4 x 3]
    """
    # rearrange columns so that tile origins are in zyx like the shifts are, then initialise commonly used variables
    tile_origin = np.roll(tile_origin, 1, axis=1)
    tile_origin_padded = np.pad(tile_origin, ((0, 0), (0, 1)), mode="constant", constant_values=1)
    n_tiles_use, n_rounds_use = shift.shape[0], shift.shape[1]
    shift_regularised = np.zeros((n_tiles_use, n_rounds_use, 3))
    shift_norm = np.linalg.norm(shift, axis=2)

    # Loop through rounds and perform a linear regression on the shifts for each round
    for r in range(n_rounds_use):
        lb, ub = np.percentile(shift_norm[:, r], [10, 90])
        valid = (shift_norm[:, r] > lb) * (shift_norm[:, r] < ub)
        if np.sum(valid) < 3:
            continue
        # Carry out regression
        big_transform = ols_regression(shift[valid, r], tile_origin[valid])
        shift_regularised[:, r] = tile_origin_padded @ big_transform.T - tile_origin
        # Compute residuals
        residuals = np.linalg.norm(shift[:, r] - shift_regularised[:, r], axis=1)
        # Identify outliers
        outliers = residuals > residual_threshold
        # Replace outliers with predicted shifts
        shift[outliers, r] = shift_regularised[outliers, r]

    return shift


# Function to remove outlier round scales
def regularise_round_scaling(scale: np.ndarray):
    """
    Function to remove outliers in the scale parameters for round transforms. Experience shows these should be close
    to 1 for x and y regardless of round and should be increasing or decreasing for z dependent on whether anchor
    round came before or after.

    Args:
        scale: 3 x n_tiles_use x n_rounds_use ndarray of z y x scales for each tile and round

    Returns:
        scale_regularised:  n_tiles_use x n_rounds_use x 3 ndarray of z y x regularised scales for each tile and round
    """
    # Define num tiles and separate the z scale and yx scales for different analysis
    n_tiles = scale.shape[1]
    z_scale = scale[0]
    yx_scale = scale[1:]

    # Regularise z_scale. Expect z_scale to vary by round but not by tile.
    # We classify outliers in z as:
    # a.) those that lie outside 1 iqr of the median for z_scales of that round
    # b.) those that increase when the majority decrease or those that decrease when majority increase
    # First carry out removal of outliers of type (a)
    median_z_scale = np.repeat(np.median(z_scale, axis=0)[np.newaxis, :], n_tiles, axis=0)
    iqr_z_scale = np.repeat(scipy.stats.iqr(z_scale, axis=0)[np.newaxis, :], n_tiles, axis=0)
    outlier_z = np.abs(z_scale - median_z_scale) > iqr_z_scale
    z_scale[outlier_z] = median_z_scale[outlier_z]

    # Now carry out removal of outliers of type (b)
    delta_z_scale = np.diff(z_scale, axis=1)
    dominant_sign = np.sign(np.median(delta_z_scale))
    outlier_z = np.hstack((np.sign(delta_z_scale) != dominant_sign, np.zeros((n_tiles, 1), dtype=bool)))
    z_scale[outlier_z] = median_z_scale[outlier_z]

    # Regularise yx_scale: No need to account for variation in tile or round
    outlier_yx = np.abs(yx_scale - 1) > 0.01
    yx_scale[outlier_yx] = 1

    return scale


# Bridge function for all regularisation
def regularise_transforms(
    registration_data: dict, tile_origin: np.ndarray, residual_threshold: float, use_tiles: list, use_rounds: list
):
    """
    Function to regularise affine transforms by comparing them to affine transforms from other tiles.
    As the channel transforms do not depend on tile, they do not need to be regularised.
    Args:
        registration_data: dictionary of registration data
        tile_origin: n_tiles x 3 tile origin in zyx
        residual_threshold: threshold for classifying outlier shifts
        use_tiles: list of tiles in use
        use_rounds: list of rounds in use

    Returns:
        registration_data: dictionary of registration data with regularised transforms
    """
    # Extract transforms
    round_transform = np.copy(registration_data["round_registration"]["transform_raw"])

    # Code becomes easier when we disregard tiles, rounds, channels not in use
    n_tiles, n_rounds = round_transform.shape[0], round_transform.shape[1]
    tile_origin = tile_origin[use_tiles]
    round_transform = round_transform[use_tiles][:, use_rounds]

    # Regularise round transforms
    round_transform[:, :, :, 3] = regularise_shift(
        shift=round_transform[:, :, :, 3], tile_origin=tile_origin, residual_threshold=residual_threshold
    )
    round_scale = np.array([round_transform[:, :, 0, 0], round_transform[:, :, 1, 1], round_transform[:, :, 2, 2]])
    round_scale_regularised = regularise_round_scaling(round_scale)
    round_transform = preprocessing.replace_scale(transform=round_transform, scale=round_scale_regularised)
    round_transform = preprocessing.populate_full(
        sublist_1=use_tiles,
        list_1=np.arange(n_tiles),
        sublist_2=use_rounds,
        list_2=np.arange(n_rounds),
        array=round_transform,
    )

    registration_data["round_registration"]["transform"] = round_transform

    return registration_data


# Function which runs a single iteration of the icp algorithm
def get_transform(
<<<<<<< HEAD
    yxz_base: np.ndarray,
    yxz_target: np.ndarray,
    transform_old: np.ndarray,
    dist_thresh_yx: float,
    dist_thresh_z: float,
    robust=False,
=======
    yxz_base: np.ndarray, yxz_target: np.ndarray, transform_old: np.ndarray, dist_thresh_yx: float,
        dist_thresh_z: float, robust=False
>>>>>>> ef128e8a
):
    """
    This finds the affine transform that transforms ```yxz_base``` such that the distances between the neighbours
    with ```yxz_target``` are minimised.

    Args:
        yxz_base: ```float [n_base_spots x 3]```.
            Coordinates of spots you want to transform.
        transform_old: ```float [4 x 3]```.
            Affine transform found for previous iteration of PCR algorithm.
        yxz_target: ```float [n_target_spots x 3]```.
            Coordinates of spots in image that you want to transform ```yxz_base``` to.
        dist_thresh_yx: distance threshold in y and x directions. If neighbours closer than this, they are used to
            compute the new transform.
        dist_thresh_z:
        robust: Boolean option to make regression robust. Selecting true will result in the algorithm maximising
            correntropy as opposed to minimising mse.

    Returns:
        - ```transform``` - ```float [4 x 3]```.
            Updated affine transform.
        - ```neighbour``` - ```int [n_base_spots]```.
            ```neighbour[i]``` is index of coordinate in ```yxz_target``` to which transformation of
            ```yxz_base[i]``` is closest.
        - ```n_matches``` - ```int```.
            Number of neighbours which have distance less than ```dist_thresh```.
        - ```error``` - ```float```.
            Average distance between ```neighbours``` below ```dist_thresh```.
    """
    # Scale the points down in x, y and z so that we can use a dist thresh of 1
    scale_factor = np.array([dist_thresh_yx, dist_thresh_yx, dist_thresh_z])[None, :]
    # Step 1 computes matching, since yxz_target is a subset of yxz_base, we will loop through yxz_target and find
    # their nearest neighbours within yxz_transform, which is the initial transform applied to yxz_base
    yxz_base_pad = np.pad(yxz_base, [(0, 0), (0, 1)], constant_values=1)
    yxz_transform = yxz_base_pad @ transform_old
<<<<<<< HEAD
    z_multiplier = dist_thresh_yx / dist_thresh_z
    yxz_transform[:, 2] *= z_multiplier
    yxz_target_scaled = yxz_target.copy().astype(float)
    yxz_target_scaled[:, 2] *= z_multiplier
=======
    # scale down
    yxz_base, yxz_target, yxz_transform = (yxz_base / scale_factor, yxz_target / scale_factor,
                                           yxz_transform / scale_factor)
>>>>>>> ef128e8a
    yxz_transform_tree = scipy.spatial.KDTree(yxz_transform)
    # the next query works the following way. For each point in yxz_target, we look for the closest neighbour in the
    # anchor, which we have now applied the initial transform to. If this is below dist_thresh, we append its distance
    # to distances and append the index of this neighbour to neighbour
<<<<<<< HEAD
    distances, neighbour = yxz_transform_tree.query(yxz_target_scaled, distance_upper_bound=dist_thresh_yx)
    neighbour = neighbour.flatten()
    distances = distances.flatten()
    use = distances < dist_thresh_yx
    n_matches = use.sum()
    if n_matches == 0:
        raise ValueError(
            f"ICP found no matching spots, consider increasing the icp distance thresholding. Currently, "
            f"{dist_thresh_yx=} and {dist_thresh_z=}."
        )
    # Every point without a nearest-neighbour is given an error of dist_thresh_yx ** 2
    error = np.sqrt(np.mean(distances[use] ** 2 + np.sum(~use) * dist_thresh_yx**2))
=======
    distances, neighbour = yxz_transform_tree.query(yxz_target, distance_upper_bound=1)
    # scale the points back up
    yxz_base, yxz_target = yxz_base * scale_factor, yxz_target * scale_factor
    yxz_base_pad = np.pad(yxz_base, [(0, 0), (0, 1)], constant_values=1)
    neighbour = neighbour.flatten()
    distances = distances.flatten()
    use = distances < 1
    distances[~use] = 1
    n_matches = np.sum(use)
    error = np.sqrt(np.mean(distances ** 2))
>>>>>>> ef128e8a
    base_pad_use = yxz_base_pad[neighbour[use], :]
    target_use = yxz_target[use, :]

    if not robust:
        transform = np.linalg.lstsq(base_pad_use, target_use, rcond=None)[0]
    else:
        sigma = dist_thresh_yx / 2
        target_pad_use = np.pad(target_use, [(0, 0), (0, 1)], constant_values=1)
        D = np.diag(np.exp(-0.5 * (np.linalg.norm(base_pad_use @ transform_old - target_use, axis=1) / sigma) ** 2))
        transform = (target_pad_use.T @ D @ base_pad_use @ np.linalg.inv(base_pad_use.T @ D @ base_pad_use))[:3, :4].T

    return transform, neighbour, n_matches, error


# Simple ICP implementation, calls above until no change
def icp(yxz_base, yxz_target, dist_thresh_yx, dist_thresh_z, start_transform, n_iters, robust=False):
    """
    Applies n_iters rounds of the above least squares regression
    Args:
        yxz_base: ```float [n_base_spots x 3]```.
            Coordinates of spots you want to transform.
        yxz_target: ```float [n_target_spots x 3]```.
            Coordinates of spots in image that you want to transform ```yxz_base``` to.
        start_transform: initial transform
<<<<<<< HEAD
        dist_thresh_yx: distance threshold in x and y directions. If neighbours closer than this, they are used to
            compute the new transform.
        dist_thresh_z: distance threshold in z direction.
=======
        dist_thresh_yx: If neighbours closer than this, they are used to compute the new transform.
            Typical: ```8```.
        dist_thresh_z: If neighbours closer than this, they are used to compute the new transform.
            Typical: ```2```.
>>>>>>> ef128e8a
        n_iters: max number of times to compute regression
        robust: whether to compute robust icp
    Returns:
        - ```transform``` - ```float [4 x 3]```.
            Updated affine transform.
        - ```n_matches``` - ```int```.
            Number of neighbours which have distance less than ```dist_thresh```.
        - ```error``` - ```float```.
            Average distance between ```neighbours``` below ```dist_thresh```.
        - converged - bool
            True if completed in less than n_iters and false o/w
    """
    # initialise transform
    transform = start_transform
    n_matches = np.zeros(n_iters)
    error = np.zeros(n_iters)
    prev_neighbour = np.ones(yxz_target.shape[0]) * yxz_base.shape[0]

    # Update transform. We want this to have max n_iters iterations. We will end sooner if all neighbours do not change
    # in 2 successive iterations. Define the variables for iteration 0 before we start the loop
<<<<<<< HEAD
    transform, neighbour, n_matches[0], error[0] = get_transform(
        yxz_base, yxz_target, transform, dist_thresh_yx, dist_thresh_z, robust
    )
=======
    transform, neighbour, n_matches[0], error[0] = get_transform(yxz_base, yxz_target, transform, dist_thresh_yx,
                                                                 dist_thresh_z, robust)
>>>>>>> ef128e8a
    i = 0
    while i + 1 < n_iters and not all(prev_neighbour == neighbour):
        # update i and prev_neighbour
        prev_neighbour, i = neighbour, i + 1
        transform, neighbour, n_matches[i], error[i] = get_transform(
            yxz_base, yxz_target, transform, dist_thresh_yx, dist_thresh_z, robust
        )
    # now fill in any variables that were not completed due to early exit
    n_matches[i:] = n_matches[i] * np.ones(n_iters - i)
    error[i:] = error[i] * np.ones(n_iters - i)
    converged = i < n_iters

    return transform, n_matches, error, converged


def brightness_scale(
    preseq: np.ndarray,
    seq: np.ndarray,
    intensity_percentile: float,
    sub_image_size: Optional[int] = None,
) -> Tuple[float, np.ndarray, np.ndarray]:
    """
    Function to find scale factor m and such that m * preseq ~ seq. First, the preseq and seq images are
    aligned using phase cross correlation. Then apply regression on the pixels of `preseq' which are above the
    `intensity_percentile` percentile. This is because we want to use the brightest pixels for regression as these
    are the pixels which are likely to be background in the preseq image and foreground in the seq image.

    Args:
        preseq: (n_y x n_x) ndarray of presequence image.
        seq: (n_y x n_x) ndarray of sequence image.
        intensity_percentile (float): brightness percentile such that all pixels with brightness > this percentile (in
            the preseq im only) are used for regression.
        sub_image_size (int, optional): size of sub-images in x and y to use for regression. This is because the images
            are not perfectly registered and so we need to find the best registered sub-image to use for regression.
            Default: `floor(n_x / 4.095)`.

    Returns:
        - scale: float scale factor `m`.
        - sub_image_seq: (sub_image_size, sub_image_size) ndarray of aligned sequence image used for regression.
        - sub_image_preseq: (sub_image_size, sub_image_size) ndarray of aligned presequence image used for regression.

    Notes:
        - This function isn't really part of registration but needs registration to be run before it can be used and
            here seems like a good place to put it.
    """
    assert preseq.ndim == seq.ndim == 2, "Sequence and presequence image must be 2 dimensional"
    assert preseq.shape == seq.shape, "Presequence and sequence images must have the same shape"
    tile_size = seq.shape[-1]
    # TODO: Replace this sub-image stuff with optical flow
    if sub_image_size is None:
        sub_image_size = int(tile_size // 2)
    n_sub_images = max(1, int(tile_size / sub_image_size))
    sub_image_shifts, sub_image_shift_score = (
        np.zeros((n_sub_images, n_sub_images, 2)),
        np.zeros((n_sub_images, n_sub_images)),
    )
    window = skimage.filters.window("hann", (sub_image_size, sub_image_size))
    for i, j in np.ndindex((n_sub_images, n_sub_images)):
        y_range = np.arange(i * sub_image_size, (i + 1) * sub_image_size)
        x_range = np.arange(j * sub_image_size, (j + 1) * sub_image_size)
        yx_range = np.ix_(y_range, x_range)
        sub_image_preseq, sub_image_seq = preseq[yx_range], seq[yx_range]
        sub_image_seq_windowed = sub_image_seq * window
        sub_image_preseq_windowed = sub_image_preseq * window
        # phase cross correlation struggles with all zeros so we will skip this sub-image if it is all zeros
        if min(np.max(sub_image_seq_windowed), np.max(sub_image_preseq_windowed)) == 0:
            sub_image_shifts[i, j] = np.array([0, 0])
            sub_image_shift_score[i, j] = 0
            continue
        sub_image_shifts[i, j] = skimage.registration.phase_cross_correlation(
            sub_image_preseq_windowed, sub_image_seq_windowed, overlap_ratio=0.75, disambiguate=True
        )[0]
        # Now calculate the correlation coefficient
        sub_image_seq_shifted = preprocessing.custom_shift(sub_image_seq, sub_image_shifts[i, j].astype(int))
        sub_image_shift_score[i, j] = np.corrcoef(sub_image_preseq.ravel(), sub_image_seq_shifted.ravel())[0, 1]
    # Now find the best sub-image
    max_score = np.nanmax(sub_image_shift_score)
    i_max, j_max = np.argwhere(sub_image_shift_score == max_score)[0]
    shift_max_score = sub_image_shifts[i_max, j_max]
    y_range = np.arange(i_max * sub_image_size, (i_max + 1) * sub_image_size)
    x_range = np.arange(j_max * sub_image_size, (j_max + 1) * sub_image_size)
    yx_range = np.ix_(y_range, x_range)
    sub_image_preseq, sub_image_seq = preseq[yx_range], seq[yx_range]
    sub_image_seq = preprocessing.custom_shift(sub_image_seq, shift_max_score.astype(int))

    # Now find the top intensity_percentile pixels from the preseq image and use these for regression
    mask = sub_image_preseq > np.percentile(sub_image_preseq, intensity_percentile)

    sub_image_preseq_flat = sub_image_preseq[mask].ravel()
    sub_image_seq_flat = sub_image_seq[mask].ravel()
    # Least squares to find im = m * im_pre best fit coefficients
    m = np.linalg.lstsq(sub_image_preseq_flat[:, None], sub_image_seq_flat, rcond=None)[0]

    return m.item(), sub_image_seq, sub_image_preseq


# TODO: This function will not work anymore. Either remove it or fix it
def get_single_affine_transform(
    spot_yxz_base: np.ndarray,
    spot_yxz_transform: np.ndarray,
    z_scale_base: float,
    z_scale_transform: float,
    start_transform: np.ndarray,
    neighb_dist_thresh: float,
    tile_centre: np.ndarray,
    n_iter: int = 100,
    reg_constant_scale: Optional[float] = None,
    reg_constant_shift: Optional[float] = None,
    reg_transform: Optional[np.ndarray] = None,
) -> Tuple[np.ndarray, int, float, bool]:
    """
    Finds the affine transform taking `spot_yxz_base` to `spot_yxz_transform`.

    Args:
        spot_yxz_base: Point cloud want to find the shift from.
            spot_yxz_base[:, 2] is the z coordinate in units of z-pixels.
        spot_yxz_transform: Point cloud want to find the shift to.
            spot_yxz_transform[:, 2] is the z coordinate in units of z-pixels.
        z_scale_base: Scaling to put z coordinates in same units as yx coordinates for spot_yxz_base.
        z_scale_transform: Scaling to put z coordinates in same units as yx coordinates for spot_yxz_base.
        start_transform: `float [4 x 3]`.
            Start affine transform for iterative closest point.
            Typically, `start_transform[:3, :]` is identity matrix and
            `start_transform[3]` is approx yxz shift (z shift in units of xy pixels).
        neighb_dist_thresh: Distance between 2 points must be less than this to be constituted a match.
        tile_centre: int [3].
            yxz coordinates of centre of image where spot_yxz found on.
        n_iter: Max number of iterations to perform of ICP.
        reg_constant_scale: Constant used for scaling and rotation when doing regularized least squares.
            `None` means no regularized least squares performed.
            Typical = `5e8`.
        reg_constant_shift: Constant used for shift when doing regularized least squares.
            `None` means no regularized least squares performed.
            Typical = `500`
        reg_transform: `float [4 x 3]`.
            Transform to regularize to when doing regularized least squares.
            `None` means no regularized least squares performed.

    Returns:
        - `transform` - `float [4 x 3]`.
            `transform` is the final affine transform found.
        - `n_matches` - Number of matches found for each transform.
        - `error` - Average distance between neighbours below `neighb_dist_thresh`.
        - `is_converged` - `False` if max iterations reached before transform converged.
    """
    spot_yxz_base = (spot_yxz_base - tile_centre) * [1, 1, z_scale_base]
    spot_yxz_transform = (spot_yxz_transform - tile_centre) * [1, 1, z_scale_transform]
    tree_transform = scipy.spatial.KDTree(spot_yxz_transform)
    neighbour = np.zeros(spot_yxz_base.shape[0], dtype=int)
    transform = start_transform.copy()
    for _ in range(n_iter):
        neighbour_last = neighbour.copy()
        transform, neighbour, n_matches, error = get_transform(
            spot_yxz_base,
            transform,
            spot_yxz_transform,
            neighb_dist_thresh,
            tree_transform,
            reg_constant_scale,
            reg_constant_shift,
            reg_transform,
        )

        is_converged = np.abs(neighbour - neighbour_last).max() == 0
        if is_converged:
            break

    return transform, n_matches, error, is_converged<|MERGE_RESOLUTION|>--- conflicted
+++ resolved
@@ -738,17 +738,8 @@
 
 # Function which runs a single iteration of the icp algorithm
 def get_transform(
-<<<<<<< HEAD
-    yxz_base: np.ndarray,
-    yxz_target: np.ndarray,
-    transform_old: np.ndarray,
-    dist_thresh_yx: float,
-    dist_thresh_z: float,
-    robust=False,
-=======
     yxz_base: np.ndarray, yxz_target: np.ndarray, transform_old: np.ndarray, dist_thresh_yx: float,
         dist_thresh_z: float, robust=False
->>>>>>> ef128e8a
 ):
     """
     This finds the affine transform that transforms ```yxz_base``` such that the distances between the neighbours
@@ -784,34 +775,13 @@
     # their nearest neighbours within yxz_transform, which is the initial transform applied to yxz_base
     yxz_base_pad = np.pad(yxz_base, [(0, 0), (0, 1)], constant_values=1)
     yxz_transform = yxz_base_pad @ transform_old
-<<<<<<< HEAD
-    z_multiplier = dist_thresh_yx / dist_thresh_z
-    yxz_transform[:, 2] *= z_multiplier
-    yxz_target_scaled = yxz_target.copy().astype(float)
-    yxz_target_scaled[:, 2] *= z_multiplier
-=======
     # scale down
     yxz_base, yxz_target, yxz_transform = (yxz_base / scale_factor, yxz_target / scale_factor,
                                            yxz_transform / scale_factor)
->>>>>>> ef128e8a
     yxz_transform_tree = scipy.spatial.KDTree(yxz_transform)
     # the next query works the following way. For each point in yxz_target, we look for the closest neighbour in the
     # anchor, which we have now applied the initial transform to. If this is below dist_thresh, we append its distance
     # to distances and append the index of this neighbour to neighbour
-<<<<<<< HEAD
-    distances, neighbour = yxz_transform_tree.query(yxz_target_scaled, distance_upper_bound=dist_thresh_yx)
-    neighbour = neighbour.flatten()
-    distances = distances.flatten()
-    use = distances < dist_thresh_yx
-    n_matches = use.sum()
-    if n_matches == 0:
-        raise ValueError(
-            f"ICP found no matching spots, consider increasing the icp distance thresholding. Currently, "
-            f"{dist_thresh_yx=} and {dist_thresh_z=}."
-        )
-    # Every point without a nearest-neighbour is given an error of dist_thresh_yx ** 2
-    error = np.sqrt(np.mean(distances[use] ** 2 + np.sum(~use) * dist_thresh_yx**2))
-=======
     distances, neighbour = yxz_transform_tree.query(yxz_target, distance_upper_bound=1)
     # scale the points back up
     yxz_base, yxz_target = yxz_base * scale_factor, yxz_target * scale_factor
@@ -822,7 +792,6 @@
     distances[~use] = 1
     n_matches = np.sum(use)
     error = np.sqrt(np.mean(distances ** 2))
->>>>>>> ef128e8a
     base_pad_use = yxz_base_pad[neighbour[use], :]
     target_use = yxz_target[use, :]
 
@@ -847,16 +816,10 @@
         yxz_target: ```float [n_target_spots x 3]```.
             Coordinates of spots in image that you want to transform ```yxz_base``` to.
         start_transform: initial transform
-<<<<<<< HEAD
-        dist_thresh_yx: distance threshold in x and y directions. If neighbours closer than this, they are used to
-            compute the new transform.
-        dist_thresh_z: distance threshold in z direction.
-=======
         dist_thresh_yx: If neighbours closer than this, they are used to compute the new transform.
             Typical: ```8```.
         dist_thresh_z: If neighbours closer than this, they are used to compute the new transform.
             Typical: ```2```.
->>>>>>> ef128e8a
         n_iters: max number of times to compute regression
         robust: whether to compute robust icp
     Returns:
@@ -877,14 +840,8 @@
 
     # Update transform. We want this to have max n_iters iterations. We will end sooner if all neighbours do not change
     # in 2 successive iterations. Define the variables for iteration 0 before we start the loop
-<<<<<<< HEAD
-    transform, neighbour, n_matches[0], error[0] = get_transform(
-        yxz_base, yxz_target, transform, dist_thresh_yx, dist_thresh_z, robust
-    )
-=======
     transform, neighbour, n_matches[0], error[0] = get_transform(yxz_base, yxz_target, transform, dist_thresh_yx,
                                                                  dist_thresh_z, robust)
->>>>>>> ef128e8a
     i = 0
     while i + 1 < n_iters and not all(prev_neighbour == neighbour):
         # update i and prev_neighbour
