--- conflicted
+++ resolved
@@ -48,13 +48,8 @@
         """
         # load round images
         round_im, channel_im = {}, {}
-<<<<<<< HEAD
-        for r in self.nb.basic_info.use_rounds:
-            round_im[f"r{r}"] = zarr.load(os.path.join(self.reg_data_dir, "round", f"r{r}.npy"))[:]
-=======
         for r in list(self.nb.basic_info.use_rounds):
             round_im[f"r{r}"] = self.nb.register.round_images[self.t, r]
->>>>>>> d5d71dab
         # repeat anchor image 3 times along new 0 axis
         im_anchor = self.nb.register.anchor_images[self.t, 0]
         round_im["anchor"] = np.repeat(im_anchor[None], 3, axis=0)
@@ -194,11 +189,7 @@
 
     def add_optical_flow_buttons(self):
         # add buttons to select round to view (for optical flow overlay and optical flow vector field)
-<<<<<<< HEAD
         use_rounds = self.nb.basic_info.use_rounds
-=======
-        use_rounds = list(self.nb.basic_info.use_rounds)
->>>>>>> d5d71dab
         n_rounds_use = len(use_rounds)
         button_loc = generate_button_positions(n_buttons=n_rounds_use, n_cols=4)
         button_name = [f"r{r}" for r in use_rounds]
