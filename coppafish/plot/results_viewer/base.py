--- conflicted
+++ resolved
@@ -2,7 +2,6 @@
 import pandas as pd
 import numpy as np
 import yaml
-<<<<<<< HEAD
 import napari
 import time
 import skimage
@@ -19,15 +18,6 @@
 from .. import call_spots as call_spots_plot
 from ..call_spots_new import GEViewer, ViewBleedCalc, ViewAllGeneScores, BGNormViewer
 from ..omp import view_omp, view_omp_fit, view_omp_score, histogram_score
-=======
-from ...call_spots.qual_check import quality_threshold
-from .legend import add_legend
-from ..call_spots import view_codes, view_bleed_matrix, view_bled_codes, view_spot, view_intensity, gene_counts, \
-    view_scaled_k_means
-from ..call_spots_new import GEViewer, ViewBleedCalc, ViewAllGeneScores, BGNormViewer
-from ...call_spots import omp_spot_score, get_intensity_thresh
-from ..omp import view_omp, view_omp_fit, view_omp_score, histogram_score, histogram_2d_score
->>>>>>> e5f2f00b
 from ..omp.coefs import view_score  # gives import error if call from call_spots.dot_product
 from ... import call_spots
 from ... import utils
@@ -140,15 +130,9 @@
         # indicate spots shown when plot first opened - omp if exists, else anchor
         if self.nb.has_page('omp'):
             show_spots = np.zeros(self.n_spots, dtype=bool)
-<<<<<<< HEAD
             show_spots[self.omp_0_ind:] = call_spots.quality_threshold(self.nb, 'omp')
         else:
             show_spots = call_spots.quality_threshold(self.nb, 'anchor')
-=======
-            show_spots[self.omp_0_ind:] = quality_threshold(self.nb, 'omp')
-        else:
-            show_spots = quality_threshold(self.nb, 'anchor')
->>>>>>> e5f2f00b
 
         self.viewer = napari.Viewer()
         self.viewer.window.qt_viewer.dockLayerList.setVisible(False)
@@ -182,16 +166,12 @@
                             background_image[i] = skimage.io.imread(file_name)
                     else:
                         background_image[i] = None
-<<<<<<< HEAD
                         warnings.warn(f'No file exists with file name =\n\t{file_name}\nso plotting with no background.')
                 if background_image[i] is not None and np.allclose([background_image[i].max()], 
                                                                     [background_image[i].min()]):
                     warnings.warn(f'Background image with file name =\n\t{file_name}'
                                     + '\ncontains constant values, so not plotting')
                     background_image[i] = None
-=======
-                        warnings.warn(f'No file exists with address =\n{file_name}\nso plotting with no background.')
->>>>>>> e5f2f00b
                 if background_image[i] is not None:
                     self.viewer.add_image(background_image[i], blending='additive', colormap=background_image_colour[i])
 
@@ -587,11 +567,7 @@
 
         @self.viewer.bind_key('k')
         def call_to_view_omp_score(viewer):
-<<<<<<< HEAD
             call_spots_plot.view_scaled_k_means(self.nb)
-=======
-            view_scaled_k_means(self.nb)
->>>>>>> e5f2f00b
 
         @self.viewer.bind_key('c')
         def call_to_view_codes(viewer):
