## Change configuration

Each coppafish section is saved as separate notebook page(s). To change the config variables and re-run the coppafish
pipeline, you can delete the notebook and all output directory files and re-run again. But, if you only wished to
re-run starting from an intermediate stage, you can delete all subsequent stages and output files. To see what valid
stages of coppafish you can re-run starting from, in chronological order, in the python terminal

```py
from coppafish.compatibility import CompatibilityTracker

tracker = CompatibilityTracker()
tracker.print_stage_names()
```

As an example, if you wished to know how to start from the stage "find_spots" again

```py
from coppafish.compatibility import CompatibilityTracker

tracker = CompatibilityTracker()
tracker.print_start_from("find_spots")
```

and follow the instructions given. Then, you are safe to change the configuration for all sections after find spots. If
<<<<<<< HEAD
you are told to delete notebook page(s), see the [instructions](#delete-notebook-page).
=======
you are told to delete notebook page(s), see [here](#delete-notebook-page).
>>>>>>> b48af674

## Skipping bad microscope images

You may have one or more images that are taken which are corrupted, empty, or not as bright as expected. When this
happens, the user can manually tell coppafish to run without these images. To do this, specify each tile (`t`), round
(`r`), channel (`c`) image by going to your custom config file and add the line

```
bad_trc = t1, r1, c1, t2, r2, c2, ...
```

under the `basic_info` section. Each set of brackets represents one image to ignore. This allows for meaningful
results to be salvaged from an incomplete tile.

## Export for pciSeq

For probabilistic cell typing with [pciSeq](https://github.com/acycliq/pciSeq), you can export gene reads into a
compatible csv file by

```py
from coppafish import Notebook
from coppafish.pciseq import export_to_pciseq

nb = Notebook("/path/to/notebook")
export_to_pciseq(nb, method)
```

where method can be "omp", "prob", or "anchor" for each gene calling method. To set a score and/or intensity minimum
<<<<<<< HEAD
threshold,
=======
threshold:
>>>>>>> b48af674

```py
export_to_pciseq(nb, method, score_thresh, intensity_thresh)
```

<<<<<<< HEAD
where score_thresh and intensity_thresh are numbers. Check the [Viewer](diagnostics.md#viewer) for help deciding on
thresholds.
=======
score_thresh and intensity_thresh are numbers. Use the [Viewer](diagnostics.md#viewer) to decide on thresholds.
>>>>>>> b48af674

## Create a background process

Large datasets can have a long compute time (in the order of days). It is recommended to run these by setting them up
as a background process. It is not recommended to run multiple large datasets at once since they will be fighting for
memory, CPU, and disk I/O resources. Running in the background depends on the operating system:

### Linux

Start a background process from a terminal with the coppafish conda environment activated

```bash
nohup python3 -m coppafish /path/to/config.ini &
```

the background process will run, even if the terminal is now closed. Follow its progress by

```bash
tail -f nohup.out
```

press Ctrl + C to stop following. The process can be killed by finding it after running a command like `htop`,
highlighting it, press F9, then Enter to kill it. Press q to exit the `htop` view.

### Windows

Open command prompt or powershell, run the command

```powershell
start /b python -m C:\path\to\config.ini
```

Try to keep the command prompt open to watch the progress. Do not log out or shutdown the PC while the process is still
running.

## Delete notebook page

To remove a notebook page, in the python terminal

```py
from coppafish import Notebook

nb = Notebook("/path/to/notebook")
nb.delete_page("page_name")
```

For example, to remove the stitch page

```py
from coppafish import Notebook

nb = Notebook("/path/to/notebook")
nb.delete_page("stitch")
```

Any page's added after stitch are warned about. It is recommended to delete these pages as well by typing `y`.

## Email notification

To be emailed when the pipeline crashes or finishes, under section `[notifications]` in the config, add the variable
`email_me` with your email address. You must have a sender email with SMTP support, this email's credentials must be
given in `[notifications]` under the variables `sender_email` and `sender_email_password`. The email may be flagged as
junk or not be sent altogether, depending on the email address you are sending to. This has only been tested for an
"outlook.com" Microsoft email.

## Generate gene codes

Generate gene codes automatically in the python terminal by

```py
from coppafish.utils import reed_solomon_codes

codes = reed_solomon_codes(n_gene_codes, n_rounds, n_channels)
```

where `n_gene_codes` is the number of gene codes desired, `n_rounds` is the number of sequencing rounds, and
`n_channels` is the number of channels. An error is thrown if the number of unique gene codes desired is impossible to
create. Each channel is labelled 0, 1, 2, ... and `codes` is a dictionary. Each gene code generated can be accessed.
For example, to access the first gene code: `codes["gene_0"]`.

## Retrieve the Notebook config

Every notebook page has associated config section(s) saved to disk. You can look at each notebook page's associated
config section(s). For example, to see the associated config section(s) for the filter page, in the python terminal

```py
from coppafish import Notebook

nb = Notebook("path/to/notebook")
nb.filter.associated_configs  # Dictionary of associated config sections.
```<|MERGE_RESOLUTION|>--- conflicted
+++ resolved
@@ -22,11 +22,7 @@
 ```
 
 and follow the instructions given. Then, you are safe to change the configuration for all sections after find spots. If
-<<<<<<< HEAD
-you are told to delete notebook page(s), see the [instructions](#delete-notebook-page).
-=======
 you are told to delete notebook page(s), see [here](#delete-notebook-page).
->>>>>>> b48af674
 
 ## Skipping bad microscope images
 
@@ -55,22 +51,13 @@
 ```
 
 where method can be "omp", "prob", or "anchor" for each gene calling method. To set a score and/or intensity minimum
-<<<<<<< HEAD
-threshold,
-=======
 threshold:
->>>>>>> b48af674
 
 ```py
 export_to_pciseq(nb, method, score_thresh, intensity_thresh)
 ```
 
-<<<<<<< HEAD
-where score_thresh and intensity_thresh are numbers. Check the [Viewer](diagnostics.md#viewer) for help deciding on
-thresholds.
-=======
 score_thresh and intensity_thresh are numbers. Use the [Viewer](diagnostics.md#viewer) to decide on thresholds.
->>>>>>> b48af674
 
 ## Create a background process
 
