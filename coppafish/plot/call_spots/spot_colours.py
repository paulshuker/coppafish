--- conflicted
+++ resolved
@@ -1,23 +1,18 @@
+from typing import List, Optional, Tuple, Union
+
 import matplotlib as mpl
-from typing import List, Optional, Tuple, Union
+from matplotlib import cm
 from matplotlib.patches import Rectangle
 import matplotlib.pyplot as plt
-from matplotlib.widgets import Button, Slider, RangeSlider
-from matplotlib import cm
+from matplotlib.widgets import Button, RangeSlider
 import mplcursors
 import numpy as np
 
-<<<<<<< HEAD
-from ...call_spots.qual_check import omp_spot_score
-from ...spot_colours import base as spot_colours_base
-=======
 from ...call_spots.dot_product import gene_prob_score
->>>>>>> 17fde9bf
 from ...omp import base as omp_base
 from ...setup import Notebook
 from ...spot_colors import base as spot_colours_base
-
-import importlib.resources as importlib_resources
+from ...spot_colours import base as spot_colours_base
 
 # FIXME: Code outside any functions or classes will slow coppafish importing significantly.
 try:
@@ -414,34 +409,16 @@
         im_diameter = [2 * im_size + 1, 2 * im_size + 1]
 
         # get spot colours for each round and channel
-<<<<<<< HEAD
         spot_colours = spot_colours_base.get_spot_colours(
             image=nb.filter.images,
             flow=nb.register.flow,
             affine_correction=nb.register.icp_correction,
             tile=tile,
             use_channels=nb.basic_info.use_channels,
-            yxz_base=im_yxz
+            yxz_base=im_yxz,
         )
         # n_pixels x n_rounds x n_channels -> n_pixels x n_channels x n_rounds
         spot_colours = spot_colours.transpose(0, 2, 1)
-=======
-        for r in nb.basic_info.use_rounds:
-            spot_colours[r] = spot_colours_base.get_spot_colours_new(
-                nb.filter.images,
-                nb.register.flow,
-                nb.register.icp_correction,
-                nb.register_debug.channel_correction,
-                tile=tile,
-                round=r,
-                use_channels=nb.basic_info.use_channels,
-                dapi_channel=nb.basic_info.dapi_channel,
-                yxz=im_yxz,
-            )
-        # put round as the last axis to match colour_norm
-        spot_colours = spot_colours.transpose(2, 1, 0)
-        spot_colours = spot_colours.reshape(im_diameter[0] * im_diameter[1], n_use_channels * n_use_rounds)
->>>>>>> 17fde9bf
         # reshape
         cr_images = [
             spot_colours[:, i].reshape(im_diameter[0], im_diameter[1]) * colour_norm[i]
