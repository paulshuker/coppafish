--- conflicted
+++ resolved
@@ -1,4 +1,3 @@
-<<<<<<< HEAD
 2025/01/06 Version 1 Major Release (v1.0.0):
  * General: Coppafish is now called Coppafisher.
  * General: Version 1.0.0 onwards automatically detects incompatible notebook versions. An automatic suggested course
@@ -84,7 +83,7 @@
  * OMP: New subplots for the Viewer. Press "h" to show all subplot shortcuts.
  * OMP: Faster compute times with and without cuda.
  * OMP: Better memory usage.
-=======
+
 2024/12/11 Alpha Update (v0.10.9):
  * OMP now removes duplicate spots in tile overlap areas.
  * OMP no longer saves progress after each tile is complete.
@@ -96,8 +95,6 @@
 
 2024/08/22 Alpha Update (v0.10.7):
  * Filter intensity threshold can be zero integer edge case has been fixed.
->>>>>>> ecb7ffc0
-
 
 2024/05/15 Alpha Update (v0.10.6):
  * Disk loading of ND2 files is now faster during extract.
