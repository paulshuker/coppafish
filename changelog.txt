2024/mm/dd Alpha Update (v0.11.0):
 * OMP: OMP is now truly orthogonal. Before, the new gene was weighted using only the residual pixel colour. Now, all 
    genes are re-weighted using the full pixel colour and a new gene is found using the latest residual colour.
 * Viewer refactor: The viewer is more customisable, and users can now toggle whether they want each image shown to be
    a max intensity projection or not, which is achieved by setting the max_intensity_projection variable in the viewer
    to True or False.
 * All output variables are now stored within the notebook except for extract and filter images.
 * The PSF used for image filtering is not computed anymore. It is given as an input. There is a default PSF located at 
    coppafish/setup/default_psf.npz.
 * Images are now rotated during extract instead of filter. Hence, the config parameter `num_rotations` has been moved 
    from the `filter` section to the `extract` section.
 * The notebook has been refactored. It is now faster at saving, can save zarr arrays and has write protections.
 * Default z_plane_mean_warning 200 -> 125 in extract.
 * Moved bg_scale from filter page -> register page.
 * Incorrect numpy data types have been fixed within the notebook.
 * Viewer refactor: Viewer is now much faster and less laggy, due to the removal of a transparent copy of the spots, and
    the removal of spots not in the legend. The spots are also organised into 3 layers (1 for each method) instead of
    the old method of a layer for each symbol, which was slow.
 * Viewer refactor: The viewer now has a new feature where the user can adjust the size of the spots in the viewer.
 * Viewer refactor: The viewer now has a new feature where the user can adjust the downsample_yx factor of the images in
    the viewer. For NPY files, a downsample of 4 is recommended as it greatly speeds up the loading of the viewer (30
    seconds -> 5 seconds), and the images are still of high enough quality to see the nuclei.
 * Viewer refactor: Napari is now at the latest version: 0.4.19, which removes previous Qt warnings.
 * Channel Registration: An index error in channel registration, leading to the wrong channel corrections being applied,
    has been fixed.
 * Channel Registration: now done more thoroughly, with the bead images being shift corrected with a phase correlation
    before any registration begins. This is to make the job of ICP easier.
 * Channel Registration: The fluorescent bead images are now isodata thresholded before circle detection, to make the
    circle detection more robust. The impact of this has been that the circle centres are much more accurate and closer
    to the true centre of the bead.
 * Stitching: The stitching section has been refactored to be more robust and faster. Stitching time has gone from
    15 minutes to 5 minutes for a 3x4 tile dataset.
 * Stitching: The stitching section now works on dapi images for each tile instead of point clouds. The shifts between
    tiles are now computed with a phase correlation instead of point clouds exhaustively searching for the best shift.
 * Stitching: The shifts computed are now given a score, which is the squared pearson correlation of the shifted image
    and the reference image in the overlapping region. This score is then used in the computation of the final shifts,
    where we deal with the fact that our problem is overspecified. The scoring is used as a weight and the results are
    much better than before.
 * Stitching: The stitching diagnostics have been replaced with 2 new viewers, one for viewing the image as a
    checkerboard patten in green and red, with overlapping regions in yellow, and the other for viewing the shifts
    computed for each tile.
<<<<<<< HEAD
 * OMP: Score threshold default 0.2 -> 0.3.
 * OMP: Scores now saved as float16, not int16.
 * Filter: Removed legacy filter options: difference of Hanning and image smoothing.
=======
 * OMP score threshold default 0.2 -> 0.3.
 * OMP scores now saved as float16, not int16.
 * Logging: Package versions are now logged in the pipeline.log file.
 * Filter: Warning issues when a filtered image contains adjacent pixels at the maximum possible integer value.
 * Removed legacy filter options difference of Hanning and image smoothing.
>>>>>>> 31c163b0


2024/05/15 Alpha Update (v0.10.6):
 * Disk loading of ND2 files is now faster during extract.


2024/05/14 Alpha Update (v0.10.5):
 * Pytorch CPU is now a default dependency.
 * Optical flow results are saved as compressed zarr files instead of uncompressed numpy arrays.
 * Coppafish can send email notifications on completed pipelines and crashes.
 * OMP has been overhauled.
 * New diagnostic Viewer2D added.
 * The OMP computed spot is now computed on a subset of one tile, not the full tile.
 * OMP is faster and the entire tile is loaded into memory before running each tile.
 * Removed inputimeout package dependency.
 * Max Intensity Projection of background images added to main viewer as option.
 * Fluorescent beads registration bug fix.
 * New viewer for registration of fluorescent beads.
 * Redundant warnings silenced.
 * Default starting position for registration viewer now the registered image.
 * New diagnostic in main viewer shows top 10 best fitted genes to a given spot along with their associated scores.


2024/04/23 Alpha Update (v0.10.4):
 * Bug in Register which was causing large shifts not to be detected has been fixed. A global shift is now computed
    between the two images and the shift is applied to the second image before computing the local shifts.
 * OMP unbound variable i_added_genes bug fixed in pytorch GPU.


2024/04/18 Alpha Update (v0.10.3):
 * OMP crash on empty coef_image bug fix.


2024/04/18 Alpha Update (v0.10.2):
 * OMP spot shape wrongly computed has been fixed.
 * OMP spot shape maximum size now 27, 27, 9 -> 15, 15, 9 by default.
 * OMP score threshold changed 0.1 -> 0.15 by default.
 * idna package security update.
 * Docs update.


2024/04/15 Alpha Update (v0.10.1):
 * User documentation updates.
 * Filter image scaling is reduced to further avoid clipping.
 * New OMP gene counts figure in _omp.pdf.
 * Pillow buffer overflow vulnerability fixed.
 * HTTP request sometimes failing to GitHub bug caught.
 * New spot position histograms in _call_spots.pdf and _omp.pdf.
 * New image viewing diagnostics for the users, explained in the documentation.
 * Simplified advanced usage for moving output and tile directories.
 * _ref_call_spots.pdf now called _call_spots.pdf.
 * New ICP Viewer for point clouds.
 * New optical flow viewer.
 * New optical flow config parameter `flow_cores` in `register` section.
 * OMP checkpoint bug fixed.
 * Improvements in reading old reg results.
 * Coppafish's logging module now called 'log' to remove conflicting package names.
 * streamlined generation of reg images, meaning transforms no longer need to be applied when viewer is shown
 * Whole registration viewer has been refactored and improved making it easier to compare between different methods
    of registration.
 * Support for removing a bad tile round channel from any analysis - this includes new nbp basic variable and config
    variable to remove a bad tile round channel.
 * integrated bad_trc into new indexing method so that it is easier to remove a bad tile round channel from
    each part of the pipeline where we don't want bad trcs.
 * Bad trc are now dealt with in call spots. For a given tile, if round r is bad, gene probs are computed from the
    remaining rounds. Gene efficiencies are computed only from spots living on tiles with no bad rounds.
 * New registration viewer for viewing the registration results.
 * New ICP viewer for viewing the ICP results, including the point clouds, buttons for switching between registered and
    unregistered images, and a smoothed score image in the background showing where good shifts are.
 * New bg scale viewer for viewing the background scale images. This also led to a change in the way we compute bg
    scales, done on unblurred images. This is done by taking a small region of both images, looking at regions
    where bg is high and taking the median of the ratio of the two images in these regions. The previous
    method looked at approx 10 z-planes and the boundary z-planes were causing an issue. Regression was also
    not robust to outliers.
 * new entire overlay function allows users to select any 2 rc pairs and overlay them in the viewer in anchor frame of
    reference. This is different from just viewing against anchor. Can be useful for background reg viewing. z-params
    make loading faster.


2024/03/26 Alpha Update (v0.10.0):
 * OMP scoring has been changed.
 * Optical flow added to registration.
 * Default Wiener deconvolution configuration in the filter stage is improved.
 * Difference of Hanning is now turned off in filter by default. This can be changed by setting the new variable
    difference_of_hanning to true in the scale config section.
 * Wiener deconvolve now does not shift pixel values after filtering fix.
 * Wiener deconvolution is optimised in pytorch CPU.
 * The find spots intensity threshold multiplier "auto_thresh_multiplier" has been changed from 10 -> 17 by default.
 * ICP minimum spot distance threshold variables neighb_dist_thresh_yx and neighb_dist_thresh_z added.
 * Sobel filtering in register is now turned off by default.
 * Scale section removed, this is now part of filter.
 * A warning is raised if the latest online coppafish version does not match the current coppafish version.
 * Pytorch GPU out of memory fix attempt.
 * Detecting spots is pytorch optimised and less memory intensive on all environments.
 * Incorrect `hist_counts` values in extract and filter pages. This caused the filter/extract PDF histograms to be
    incorrectly ranged along the x axis. This has now been fixed.
 * The ICP Mean Squared Error (MSE) for debugging has been improved. This can be viewed by clicking MSE in the
    RegistrationViewer.
 * New _omp.pdf diagnostic added.
 * The RegistrationViewer can be imported more easily by `from coppafish import RegistrationViewer`.
 * New config variable in filter called "psf_max_spots". The default is 5,000, the same as previous versions.
 * Added pipeline warnings.
 * The pipeline.log logs error tracebacks when crashing.
 * Removed redundant max_background_scale_cores config variable in register.
 * New `invalid_auto_thresh` notebook variable in filter_debug added.
 * Optimised plotting function `remove_background` in spot_colors.
 * New support to safely move output and tile directories.
 * Shape of OMP colours in notebook changed.
 * OMP config initial_intensity_thresh_percentile default 25 -> 50.
 * Docs + logo update for coppafish.
 * Removed all jax code.
 * Removed obsolete "continuous_dapi" config variable in extract section.
 * anchor_channel is default to 27, dapi_channel defaults to 0, dye_names defaults to 'ATTO425, AF488, DY520XL, AF532,
    AF594, AF647, AF750'


2024/03/11 Alpha Update (v0.9.4):
 * Background subtraction is now using the correct alignment parameters so it is actually working again
 * Background subtraction blurring was turned off by a bug but this is no longer the case
 * Background subtraction is only done if the background pixel is positive, which gives much better results
 * Sobel filtering was being applied by default on alpha. If there was no parameter for sobel in Merry, then this would
    at least partially explain why it was taking longer Izzie
 * Fixed the diagnostic to turn off the background image in the main viewer by clicking i
 * Fixed the viewer to view the spots in the gene efficiency viewer
 * All viewers are back in the traditional black layout so that we can see the white text on them again
 * An OMP optimisation which reduces the amount of read time by a factor of 2. This speeds up the OMP step significantly.


2024/03/04 Alpha Update (v0.9.3):
 * New "_register.pdf" diagnostic PDF added during pipeline and when calling BuildPDF.
 * Detect spots is now batched when run on too many spots to avoid memory crashing fix.
 * Gene efficiency in the Viewer bug fix.


2024/02/15 Alpha Update (v0.9.2):
 * OMP is now significantly faster after vectorising an out of bounds check for spot positions.
 * All coppafish logs are saved in a file with default name pipeline.log, the name can be changed by editing the
    file_names config variable log_name.
 * Out of memory issue in pytorch GPU fix.
 * The Viewer's gene legend is dark themed again.
 * Viewer documentation added.


2024/02/12 Alpha Update (v0.9.1):
 * Vectorised find_spots detect.py numpy code for faster speeds in OMP.
 * The diagnostic PDF is now created after scale, extract, and filter sections for the user to see.
 * Pre-sequence images are now blurred before computing the background scale and subtracting from sequencing images.


2024/02/07 Alpha Update (v0.9.0):
 * The appropriate, tested package versions are installed by `pip install -r requirement...` with the wanted
    requirements text file.
 * Coppafish no longer has installation options, you just do `pip install -e .` to install coppafish after installing a
    requirements text file.
 * New support for pytorch on the CPU as a new way to run most of OMP functions and some parts of call spots using CPU.
    The appropriate packages can be installed by `pip install -r requirements-pytorch.txt`.
 * Pytorch 2.2.0 + cuda 12.1 is supported. The GPU is used to run parts of OMP. In detail, `get_all_coefs` will run
    with all tensors on the GPU when looping through OMP iterations. Then, when complete, the returned output will be
    on the CPU to not run out of memory on the GPU. The required packages can be installed by
    `pip install -r requirements-pytorchgpu.txt`.
 * Support for Windows when running coppafish with pytorch, pytorch with a GPU, or numpy-only.
 * For a single spot and round, if the largest magnitude spot colour is negative, its sign is flipped before computing
    the Von-Mises gene probability.
 * OMP call spots colour norm factor applied incorrectly has now been fixed.
 * "extract_debug" notebook page checks still being used are now removed since the page does not exist any more fix.
 * Coppafish version number is printed at the start of a pipeline run.
 * Ref spot PDF plots are now consistent with x and y axes.


2024/02/06 Alpha Update (v0.8.3):
 * Out of bounds in z direction image retrieval in register section fix.


2024/01/31 Alpha Update (v0.8.2):
 * The default config value for r_smooth in filter section is now 1, 1, 2.
 * The notebook now backs itself up before re-saving itself. Therefore, there is always a fully complete notebook saved
    in case the new one being saved gets corrupted.
 * Removed 'extract_debug' notebook page.
 * Comparing spot colour and predicted code in Viewer bug fixed.
 * The mean spot colour for probabilities > 0.7 now plotted in ref_spots.pdf.
 * New documentation (https://reillytilbury.github.io/coppafish/) for users.
 * Removed 'extract_debug' notebook page.


2024/01/26 Alpha Update (v0.8.1):
 * Bleed matrix computation in call spots has been slightly improved and is capable of reverting to a default bleed
    matrix if there are too few genes to compute with.
 * Background scale computation for the preseq is thought to be improved and only computed using a single, registered z
    plane. Now only a scale factor is computed, no offset.
 * Config variable auto_n_shifts in stitch section is no longer a magic number, it now scales with tile size fix.
 * Dask array was converted to a float for jobs raw data has been fixed.
 * view_find_spots diagnostic is now fixed.
 * view_stitch diagnostic is now fixed.
 * Config variable n_background_scale_threads in register renamed to max_background_scale_cores
 * Tile, round, channel indexing for extract, filter and find_spots now originates from functions in utils/indexing.py.
 * requirements.txt and requirements-optimised.txt files for python==3.9 fixed.
 * Sub Volume Registration (SVR) now has a tapered window applied to each subvolume image (Hanning in x and y, a Tukey
    window in z). This removes x, y and z axes aligned fake registration solutions caused by the image's harsh border.
 * Removed call_spots bleed_matrix.py unused code.
 * Removed outdated 2d pipeline code.
 * The notebook duplicates itself before adding and saving with a new notebook page included. This way if the code is
    user interrupted during a save, a backup notebook is available to revert to that will not be corrupted. The backup
    will automatically be deleted after the new save is fully complete.
 * New notebook tile by tile combining functionality reimplemented.


2024/01/12 Alpha Update (v0.8.0):
 * Filtered images are now saved in ['file_names']['tile_dir']/filter and extract images are saved in
    ['file_names']['tile_dir']/extract.
 * Removed notebook variables pixel_unique_values and pixel_unique_counts from ['filter_debug'] and ['extract_debug']
    sections. These will be saved locally in the tile output directory.
 * Extract and filter now continue where they left off. They are checkpoint-ed after each iteration.
 * Optimised choice of zarr compressors for extract and filter through benchmarking.
 * The PDF diagnostic saves a separate pdf for each section, these sections are then not rebuilt if they already exist.
 * Some of the subplots inside the Viewer had the colour norm applied incorrectly, this has been fixed.
 * Each gene page in the PDF diagnostic is now computed correctly.
 * Removed old function called regularise_auto_thresh relating to filter that is never used any more.
 * Renamed get_extract_info to get_filter_info and moved it to the filter section.
 * requirements.txt files for optimised setup option.
 * 'plotting' option is removed, the plotting packages are always installed.
 * Deleting unused file image_stitcher.py from repository.


2024/01/09 Alpha Update (v0.7.2):
 * Filter will re-filter if the filter notebook page does not exist to correctly compute the filter variables bug fix.
 * Bled codes are normalised for each gene outside of a gene for loop, reducing OMP computation time.
 * The Viewer now has every hotkey described, these can be shown by opening the Viewer then pressing Shift + k.
 * Improved pixel value histograms in the PDF diagnostics for extract and filter.
 * BuildPDF is called fewer times throughout the pipeline to reduce compute time.
 * Middle z plane selection for registration with few z planes bug fixed.
 * Handling of invalid spot colours and their background colours in spot_colors bug fix.
 * jax memory leak in OMP is reduced or fixed.
 * Subset image loading for extract and filtered images is now faster on zarr.
 * Improved chunking of y and x dimensions on .zarr files.
 * Zarr arrays are read faster by using more available cores on the CPU to decompress files.
 * RoboMinnie `n_rounds != n_channels` integration test.


2024/01/03 Alpha Update (v0.7.1):
 * Bug fix for gene efficiency calculation in call_reference_spots.py.


2024/01/02 Alpha Update (v0.7.0):
 * New diagnostics PDF builder has been created. It can be imported through `from coppafish import BuildPDF`, then with
    the notebook file path as nb_path, it can be run by `BuildPDF(nb_path)`. It currently shows diagnostic plots for
    scale, extract, filter and find_spots sections. The PDF builds itself at runtime after find_spots, stitch,
    reference_spots and OMP and saved as diagnostics.pdf in the output directory.
 * New coppafish installation instructions shown on the GitHub homepage (readme.md).
 * Frozen stable package versions given in the "requirements.txt" file, see GitHub homepage for instructions on
    installation.
 * Bug fixed most of the Viewer plots with the updated call_spots colour norm factor and bleed matrix variables.
 * Gene shape in viewer versus gene legend mismatch bug fix.
 * Removed unnecessary multiplying and dividing by weights in OMP when computing weighted least squares fitting
    (potential speed up).


2023/12/21 Alpha Update (v0.6.1):
 * Extraction directory now created in extract step of pipeline bug fix.


2023/12/21 Alpha Update (v0.6.0):
 * `export_to_pciseq` function now supports exporting gene probabilities.


2023/12/19 Alpha Update (v0.5.0):
 * Extract and filter has now become two separate sections in the notebook. Extract runs first, then filter. We save
    raw, extracted images in the tiles_dir/raw directory. Also, when running from raw ND2 files, we keep all the found
    metadata from the ND2s for each round in a file called 'nd2_metadata_r{r}.pkl' inside the tiles_dir/raw directory.
    This way we hope the raw ND2 files can be deleted without loss of any data.
 * All filter related config variables are now inside a new [filter] config section, i.e. variables r_dapi,
    r_dapi_auto_microns, auto_thresh_multiplier, deconvolve, all psf-related variables, wiener_constant,
    wiener_pad_shape, n_clip_warn, n_clip_error, n_clip_error_images_thresh, num_rotations and pre_seq_blur_radius.
 * Default extraction file type (['extract']['file_type']) is now .zarr instead of .npy. This file_type is also used
    when saving the filtered images in the tiles_dir directory.
 * Multiprocessing to compute background scales now includes no disk reading (safer).
 * The disk reading multiprocessing in OMP has been removed (safer).
 * The git hash and software version for each notebook section is saved when that pipeline section is run through.
 * OMP now runs on a single z plane at a time.
 * Default psf_isolation_dist in 'filter' config section changed from 20 -> 10.
 * psf is calculated on no more than 5,000 isolated spots to stop memory crashes in the filter section. This should be
    more than sufficient to converge.
 * Call spots probability thresholds are not constants any more, they are now computed percentiles based on the gene
    probability values.
 * Shift score hist in SVR diagnostics in the Registration Viewer now does not crash.
 * Round score shift colour-map in SVR diagnostics in the Registration Viewer is fixed when z_subvols is 1.
 * If a notebook is run on two different versions, a warning is given and the user is asked if they want to continue.
 * The notebook now contains variables pixel_unique_values and pixel_unique_counts in 'extract_debug' and
    'filter_debug' pages. They contain a count of every unique pixel in the unfiltered and filtered images for future
    diagnostics.
 * Fixed a register image shifting bug.
 * Fixed deconvolution bug.
 * Fixed reg_images not being saved after crashing on.
 * Fixed bugs when basic_info.use_z does not include 0.
 * Silenced notebook numpy-related warning.
 * Silenced jax CPU warning.


2023/11/16 Alpha Update (v0.4.0):
 * Improved outlier removal for shift calculations in registration.
 * Further optimisations.
 * Memory issue fix in OMP.
 * The Viewer now has a button to show gene calling based on the gene probabilities, labelled as 'Prob'.
 * Various bug, deprecation and warning fixes.


2023/10/28 Alpha Update (v0.3.0):
 * Saving extracted tiles as .npy is the default save file type. Can be changed to .zarr (50% compression) by setting
    config['extract']['file_type'] = .zarr.
 * Compatibility with JOBS datasets.
 * Computing background scale factors is now parallelised.
 * Various bug and warning fixes.


2023/10/10 Alpha Update (v0.2.0):
 * Added background subtraction with 3D registration using DAPI images.
 * Cross-tile brightness difference correction support, probably caused by microscope auto gain control.
 * Updated bleed matrix to allow inter-tile variation.
 * Updated the bleed matrix calculation.
 * Added weighted dot product method with backwards compatibility.
 * Error handling unconnected tiles.
 * Changed spot_no array from uint16 to uint32 for greater spot number support.
 * Registration pipeline now uses DAPI images when necessary.
 * Registration pipeline now computes camera transforms from fluorescent beads, if they exist.
 * Added new config variable [file_names][initial_bleed_matrix] to give a path to a `.npy` initial bleed matrix.
    If left empty, will use the default initial bleed matrix in the source code.
 * Presequence .npy raw files support.
 * Fixed anchor auto threshold being set to zero due to regularisation.
 * OMP's z-chunking now scales with the PC's available memory. We think that more memory means slightly faster OMP.
 * Various bug, warning and deprecation fixes.
 * Utils, call spots and register unit tests.
 * RoboMinnie integration testing for single and multiple tile dataset generation.<|MERGE_RESOLUTION|>--- conflicted
+++ resolved
@@ -39,17 +39,11 @@
  * Stitching: The stitching diagnostics have been replaced with 2 new viewers, one for viewing the image as a
     checkerboard patten in green and red, with overlapping regions in yellow, and the other for viewing the shifts
     computed for each tile.
-<<<<<<< HEAD
  * OMP: Score threshold default 0.2 -> 0.3.
  * OMP: Scores now saved as float16, not int16.
  * Filter: Removed legacy filter options: difference of Hanning and image smoothing.
-=======
- * OMP score threshold default 0.2 -> 0.3.
- * OMP scores now saved as float16, not int16.
+ * Filter: Warning issues when a filtered image contains adjacent pixels at the maximum possible integer value.
  * Logging: Package versions are now logged in the pipeline.log file.
- * Filter: Warning issues when a filtered image contains adjacent pixels at the maximum possible integer value.
- * Removed legacy filter options difference of Hanning and image smoothing.
->>>>>>> 31c163b0
 
 
 2024/05/15 Alpha Update (v0.10.6):
