--- conflicted
+++ resolved
@@ -42,31 +42,15 @@
         use_rounds, use_channels = (nbp_basic.use_rounds + nbp_basic.use_preseq * [nbp_basic.pre_seq_round],
                                     nbp_basic.use_channels)
         self.r_ref, self.c_ref = nbp_basic.anchor_round, nb.basic_info.anchor_channel
-<<<<<<< HEAD
-        if nb.get_config()["register"]["round_registration_channel"] is None:
-            self.round_registration_channel = nbp_basic.anchor_channel
-        else:
-            self.round_registration_channel = nb.get_config()["register"]["round_registration_channel"]
-=======
         self.round_registration_channel = nbp_basic.dapi_channel
->>>>>>> ef128e8a
         self.r_mid = len(use_rounds) // 2
         y_mid, x_mid = nbp_basic.tile_centre[:-1]
         z_mid = len(nbp_basic.use_z) // 2
         self.new_origin = np.array([y_mid - 250, x_mid - 250, z_mid - 5])
         # Initialise file directories
-<<<<<<< HEAD
-        self.target_round_image = []
-        self.target_channel_image = []
-        self.base_image = None
-        self.output_dir = os.path.join(nbp_file.output_dir, "reg_images/")
-        # Attach the 2 arguments to the object to be created and a new object for the viewer
-        self.nb = nb
-=======
         self.target_round_image, self.target_channel_image = [], []
         self.base_round_image, self.base_channel_image = None, None
         self.output_dir = os.path.join(nbp_file.output_dir, 'reg_images/')
->>>>>>> ef128e8a
         self.viewer = napari.Viewer()
 
         # Next lines will be cleaning up the napari viewer and adding the sliders and buttons
@@ -85,15 +69,8 @@
         self.anchor_contrast_limits_slider.setValue((0, 255))
 
         # Now we run a method that sets these contrast limits using napari
-<<<<<<< HEAD
-        # Create sliders! We want these sliders to be placed at the top left of the napari viewer
-        # Add these sliders as widgets in napari viewer
-        self.viewer.window.add_dock_widget(self.im_contrast_limits_slider, area="left", name="Imaging Contrast")
-        self.viewer.window.add_dock_widget(self.anchor_contrast_limits_slider, area="left", name="Anchor Contrast")
-=======
         self.viewer.window.add_dock_widget(self.im_contrast_limits_slider, area="left", name='Imaging Contrast')
         self.viewer.window.add_dock_widget(self.anchor_contrast_limits_slider, area="left", name='Anchor Contrast')
->>>>>>> ef128e8a
         # Now create events that will recognise when someone has changed slider values
         self.anchor_contrast_limits_slider.valueChanged.connect(lambda x: self.change_anchor_layer_contrast(x[0], x[1]))
         self.im_contrast_limits_slider.valueChanged.connect(lambda x: self.change_imaging_layer_contrast(x[0], x[1]))
@@ -140,25 +117,11 @@
         # Create all buttons for round registration
         self.flow_buttons = ButtonFlowWindow(use_rounds)
         for rnd in use_rounds:
-<<<<<<< HEAD
-            # now connect this to a slot that will activate the round regression
-            self.svr_buttons.__getattribute__("R" + str(rnd)).clicked.connect(self.create_round_slot(rnd))
-        # Add buttons for correlation coefficients for both hist or cmap
-        self.svr_buttons.pearson_hist.clicked.connect(self.button_pearson_hist_clicked)
-        self.svr_buttons.pearson_cmap.clicked.connect(self.button_pearson_cmap_clicked)
-        # add buttons for spatial correlation coefficients for rounds or channels
-        self.svr_buttons.pearson_spatial_round.clicked.connect(self.button_pearson_spatial_round_clicked)
-        # Finally, add these buttons as widgets in napari viewer
-        self.viewer.window.add_dock_widget(
-            self.svr_buttons, area="left", name="SVR Diagnostics", add_vertical_stretch=False
-        )
-=======
             # now connect this to a slot that will activate the round flow viewer
             self.flow_buttons.__getattribute__(f'R{rnd}').clicked.connect(self.create_round_slot(rnd))
         # Finally, add these buttons as widgets in napari viewer
         self.viewer.window.add_dock_widget(self.flow_buttons, area="left", name='SVR Diagnostics',
                                            add_vertical_stretch=False)
->>>>>>> ef128e8a
 
         # Create a single widget containing buttons for ICP diagnostics
         self.icp_buttons = ButtonICPWindow()
@@ -286,11 +249,7 @@
         def round_button_clicked():
             use_rounds = self.nb.basic_info.use_rounds + self.nb.basic_info.use_preseq * [self.nb.basic_info.pre_seq_round]
             for rnd in use_rounds:
-<<<<<<< HEAD
-                self.svr_buttons.__getattribute__("R" + str(rnd)).setChecked(rnd == r)
-=======
                 self.flow_buttons.__getattribute__('R' + str(rnd)).setChecked(rnd == r)
->>>>>>> ef128e8a
             # We don't need to update the plot, we just need to call the viewing function
             view_round_regression_scatter(nb=self.nb, t=self.tile, r=r)
 
@@ -1285,139 +1244,6 @@
 
     return diff
 
-<<<<<<< HEAD
-
-# 2
-def view_round_scales(nb: Notebook):
-    """
-    view scale parameters for the round outlier removals
-    Args:
-        nb: Notebook
-    """
-    # TODO: This is showing a bug in the code that all unregularised transforms have same z scale
-    nbp_basic, nbp_register_debug = nb.basic_info, nb.register_debug
-    anchor_round, anchor_channel = nbp_basic.anchor_round, nbp_basic.anchor_channel
-    use_tiles = nbp_basic.use_tiles
-    # Extract raw scales
-    z_scale = nbp_register_debug.round_transform_raw[use_tiles, :, 0, 0]
-    y_scale = nbp_register_debug.round_transform_raw[use_tiles, :, 1, 1]
-    x_scale = nbp_register_debug.round_transform_raw[use_tiles, :, 2, 2]
-    n_tiles_use, n_rounds = z_scale.shape[0], z_scale.shape[1]
-
-    # Plot box plots
-    plt.subplot(3, 1, 1)
-    plt.scatter(
-        np.tile(np.arange(n_rounds), n_tiles_use), np.reshape(z_scale, (n_tiles_use * n_rounds)), c="w", marker="x"
-    )
-    plt.plot(np.arange(n_rounds), np.percentile(z_scale, 25, axis=0), "c:", label="Inter Quartile Range")
-    plt.plot(np.arange(n_rounds), np.percentile(z_scale, 50, axis=0), "r:", label="Median")
-    plt.plot(np.arange(n_rounds), np.percentile(z_scale, 75, axis=0), "c:")
-    plt.xlabel("Rounds")
-    plt.ylabel("Z-scales")
-    plt.legend()
-
-    plt.subplot(3, 1, 2)
-    plt.scatter(
-        x=np.tile(np.arange(n_rounds), n_tiles_use),
-        y=np.reshape(y_scale, (n_tiles_use * n_rounds)),
-        c="w",
-        marker="x",
-        alpha=0.7,
-    )
-    plt.plot(np.arange(n_rounds), 0.999 * np.ones(n_rounds), "c:", label="0.999 - 1.001")
-    plt.plot(np.arange(n_rounds), np.ones(n_rounds), "r:", label="1")
-    plt.plot(np.arange(n_rounds), 1.001 * np.ones(n_rounds), "c:")
-    plt.xlabel("Rounds")
-    plt.ylabel("Y-scales")
-    plt.legend()
-
-    plt.subplot(3, 1, 3)
-    plt.scatter(
-        x=np.tile(np.arange(n_rounds), n_tiles_use),
-        y=np.reshape(x_scale, (n_tiles_use * n_rounds)),
-        c="w",
-        marker="x",
-        alpha=0.7,
-    )
-    plt.plot(np.arange(n_rounds), 0.999 * np.ones(n_rounds), "c:", label="0.999 - 1.001")
-    plt.plot(np.arange(n_rounds), np.ones(n_rounds), "r:", label="1")
-    plt.plot(np.arange(n_rounds), 1.001 * np.ones(n_rounds), "c:")
-    plt.xlabel("Rounds")
-    plt.ylabel("X-scales")
-    plt.legend()
-
-    plt.suptitle("Distribution of scales across tiles for round registration.")
-    plt.show()
-
-
-# 2
-def view_channel_scales(nb: Notebook):
-    """
-    view scale parameters for the round outlier removals
-    Args:
-        nb: Notebook
-    """
-    nbp_basic, nbp_register_debug = nb.basic_info, nb.register_debug
-    mid_round, anchor_channel = nbp_basic.n_rounds // 2, nbp_basic.anchor_channel
-    use_tiles = nbp_basic.use_tiles
-    use_channels = nbp_basic.use_channels
-    # Extract raw scales
-    z_scale = nbp_register_debug.channel_transform_raw[use_tiles][:, use_channels, 0, 0]
-    y_scale = nbp_register_debug.channel_transform_raw[use_tiles][:, use_channels, 1, 1]
-    x_scale = nbp_register_debug.channel_transform_raw[use_tiles][:, use_channels, 2, 2]
-    n_tiles_use, n_channels_use = z_scale.shape[0], z_scale.shape[1]
-
-    # Plot box plots
-    plt.subplot(3, 1, 1)
-    plt.scatter(
-        np.tile(np.arange(n_channels_use), n_tiles_use),
-        np.reshape(z_scale, (n_tiles_use * n_channels_use)),
-        c="w",
-        marker="x",
-    )
-    plt.plot(np.arange(n_channels_use), 0.99 * np.ones(n_channels_use), "c:", label="0.99 - 1.01")
-    plt.plot(np.arange(n_channels_use), np.ones(n_channels_use), "r:", label="1")
-    plt.plot(np.arange(n_channels_use), 1.01 * np.ones(n_channels_use), "c:")
-    plt.xticks(np.arange(n_channels_use), use_channels)
-    plt.xlabel("Channel")
-    plt.ylabel("Z-scale")
-    plt.legend()
-
-    plt.subplot(3, 1, 2)
-    plt.scatter(
-        x=np.tile(np.arange(n_channels_use), n_tiles_use),
-        y=np.reshape(y_scale, (n_tiles_use * n_channels_use)),
-        c="w",
-        marker="x",
-        alpha=0.7,
-    )
-    plt.plot(np.arange(n_channels_use), np.percentile(y_scale, 25, axis=0), "c:", label="Inter Quartile Range")
-    plt.plot(np.arange(n_channels_use), np.percentile(y_scale, 50, axis=0), "r:", label="Median")
-    plt.plot(np.arange(n_channels_use), np.percentile(y_scale, 75, axis=0), "c:")
-    plt.xticks(np.arange(n_channels_use), use_channels)
-    plt.xlabel("Channel")
-    plt.ylabel("Y-scale")
-    plt.legend()
-
-    plt.subplot(3, 1, 3)
-    plt.scatter(
-        x=np.tile(np.arange(n_channels_use), n_tiles_use),
-        y=np.reshape(x_scale, (n_tiles_use * n_channels_use)),
-        c="w",
-        marker="x",
-        alpha=0.7,
-    )
-    plt.plot(np.arange(n_channels_use), np.percentile(x_scale, 25, axis=0), "c:", label="Inter Quartile Range")
-    plt.plot(np.arange(n_channels_use), np.percentile(x_scale, 50, axis=0), "r:", label="Median")
-    plt.plot(np.arange(n_channels_use), np.percentile(x_scale, 75, axis=0), "c:")
-    plt.xticks(np.arange(n_channels_use), use_channels)
-    plt.xlabel("Channel")
-    plt.ylabel("X-scale")
-    plt.legend()
-
-    plt.suptitle("Distribution of scales across tiles for channel registration.")
-    plt.show()
-=======
 # 3
 # TODO: Update this so it uses icp transforms...
 # def view_channel_scales(nb: Notebook):
@@ -1472,9 +1298,6 @@
 #
 #     plt.suptitle('Distribution of scales across tiles for channel registration.')
 #     plt.show()
->>>>>>> ef128e8a
-
-
 # 3
 def view_icp_n_matches(nb: Notebook, t: int):
     """
@@ -1563,299 +1386,6 @@
 
 # TODO: This will need to be refactored. We will only need to compare ICP correction to identity transform
 # 3
-<<<<<<< HEAD
-def view_icp_deviations(nb: Notebook, t: int):
-    """
-    Plots deviations of ICP transform for a given tile t (n_rounds x n_channel x 3 x 4) affine transform against initial
-    guess (initial_transform) which has the same shape. These trasnforms are in zyx x zyx format, with the final col
-    referring to the shift. Our plot has rows as rounds and columns as channels, giving us len(use_rounds) rows, and
-    len(use_channels) columns of subplots.
-
-    Each subplot will be a 2 3x1 images where the first im is [z_scale_icp - z_scale_svr, y_scale_icp - y_scale_svr,
-    x_scale_icp - x_scale_svr], and second im is [z_shift_icp - z_shift_svr, y_shift_icp - y_shift_svr,
-    s_shift_icp - x_shift_svr]. There should be a common colour bar on the right for all scale difference images and
-    another on the right for all shift difference images.
-
-    Args:
-        nb: Notebook
-        t: tile
-    """
-    # Initialise frequent variables
-    nbp_basic, nbp_register = nb.basic_info, nb.register
-    use_tiles, use_rounds, use_channels = nbp_basic.use_tiles, nbp_basic.use_rounds, nbp_basic.use_channels
-    initial_transform = np.zeros((len(use_rounds), len(use_channels), 3, 4))
-    transform = np.zeros((len(use_rounds), len(use_channels), 3, 4))
-    for r in range(len(use_rounds)):
-        for c in range(len(use_channels)):
-            initial_transform[r, c] = preprocessing.yxz_to_zyx_affine(
-                A=nbp_register.initial_transform[t, use_rounds[r], use_channels[c]]
-            )
-            transform[r, c] = preprocessing.yxz_to_zyx_affine(
-                A=nbp_register.transform[t, use_rounds[r], use_channels[c]]
-            )
-
-    # Define the axes
-    fig, axes = plt.subplots(len(use_rounds), len(use_channels))
-    # common axis labels
-    fig.supxlabel("Channels")
-    fig.supylabel("Rounds")
-    # Set row and column labels
-    for ax, col in zip(axes[0], use_channels):
-        ax.set_title(col)
-    for ax, row in zip(axes[:, 0], use_rounds):
-        ax.set_ylabel(row, rotation=0, size="large")
-
-    # Define difference images
-    scale_diff = np.zeros((len(use_rounds), len(use_channels), 3))
-    shift_diff = np.zeros((len(use_rounds), len(use_channels), 3))
-    for r in range(len(use_rounds)):
-        for c in range(len(use_channels)):
-            scale_diff[r, c] = np.diag(transform[r, c, :3, :3]) - np.diag(initial_transform[r, c, :3, :3])
-            shift_diff[r, c] = transform[r, c, :3, 3] - initial_transform[r, c, :3, 3]
-
-    # Now plot scale_diff
-    for r in range(len(use_rounds)):
-        for c in range(len(use_channels)):
-            ax = axes[r, c]
-            # create 2 subplots within this subplot
-            ax1 = ax.inset_axes([0, 0, 0.5, 1])
-            ax2 = ax.inset_axes([0.5, 0, 0.5, 1])
-            # plot scale_diff
-            im1 = ax1.imshow(scale_diff[r, c].reshape(3, 1), cmap="bwr", vmin=-0.1, vmax=0.1)
-            # plot shift_diff
-            im2 = ax2.imshow(shift_diff[r, c].reshape(3, 1), cmap="bwr", vmin=-5, vmax=5)
-            # remove ticks
-            ax1.set_xticks([])
-            ax1.set_yticks([])
-            ax2.set_xticks([])
-            ax2.set_yticks([])
-            ax.set_xticks([])
-            ax.set_yticks([])
-
-    # plot 2 colour bars, one for the shift_diff and one for the scale_diff. Both colour bars should be the same size,
-    # and the scale_diff colour bar should be on the left of the subplots, and the shift_diff colour bar should be on
-    # the right of the subplots.
-    fig.subplots_adjust(right=0.7)
-    cbar_scale_ax = fig.add_axes([0.75, 0.15, 0.025, 0.7])
-    # Next we want to make sure the scale cbar has ticks on the left.
-    cbar_scale_ax.yaxis.tick_left()
-    fig.colorbar(im1, cax=cbar_scale_ax, ticks=[-0.1, 0, 0.1], label="Scale difference")
-    cbar_shift_ax = fig.add_axes([0.9, 0.15, 0.025, 0.7])
-    fig.colorbar(im2, cax=cbar_shift_ax, ticks=[-5, 0, 5], label="Shift difference")
-
-    plt.suptitle(
-        "Deviations of ICP from SVR for tile " + str(t) + ". \n"
-        "Left column is zyx scale difference, "
-        "right column is zyx shift difference."
-    )
-
-
-def view_entire_overlay(nb: Notebook, t: int, r: int, c: int, filter=False, initial=False):
-    """
-    Plots the entire image for a given tile t, round r, channel c, and overlays the SVR transformed image on top of the
-    ICP transformed image. The SVR transformed image is in red, and the ICP transformed image is in green.
-
-    Args:
-        nb: Notebook
-        t: tile
-        r: round
-        c: channel
-        filter: whether to apply sobel filter to images
-        initial: whether to use initial transform or final transform
-    """
-    # Initialise frequent variables
-    anchor = preprocessing.yxz_to_zyx(
-        tiles_io.load_image(
-            nb.file_names,
-            nb.basic_info,
-            nb.extract.file_type,
-            t,
-            nb.basic_info.anchor_round,
-            nb.basic_info.anchor_channel,
-            apply_shift=False,
-        )
-    )
-    anchor = anchor.astype(np.int32)
-    anchor -= nb.basic_info.tile_pixel_value_shift
-    anchor = anchor.astype(np.float32)
-    target = preprocessing.yxz_to_zyx(
-        tiles_io.load_image(nb.file_names, nb.basic_info, nb.extract.file_type, t, r, c, apply_shift=False)
-    )
-    target = target.astype(np.int32)
-    target -= nb.basic_info.tile_pixel_value_shift
-    target = target.astype(np.float32)
-    if initial:
-        transform = preprocessing.yxz_to_zyx_affine(nb.register.initial_transform[t, r, c])
-    else:
-        transform = preprocessing.yxz_to_zyx_affine(nb.register.transform[t, r, c])
-    target_transformed = affine_transform(target, transform, order=1)
-    # plot in napari
-    if filter:
-        anchor = sobel(anchor)
-        target = sobel(target)
-        target_transformed = sobel(target_transformed)
-
-    viewer = napari.Viewer()
-    viewer.add_image(
-        anchor,
-        name="Tile "
-        + str(t)
-        + ", round "
-        + str(nb.basic_info.anchor_round)
-        + ", channel "
-        + str(nb.basic_info.anchor_channel),
-        colormap="red",
-        blending="additive",
-    )
-    viewer.add_image(
-        target_transformed,
-        name="Tile " + str(t) + ", round " + str(r) + ", channel " + str(c) + " transformed",
-        colormap="green",
-        blending="additive",
-    )
-    viewer.add_image(
-        target,
-        name="Tile " + str(t) + ", round " + str(r) + ", channel " + str(c),
-        colormap="blue",
-        blending="additive",
-        opacity=0,
-    )
-    napari.run()
-
-
-def view_background_overlay(nb: Notebook, t: int, r: int, c: int):
-    """
-    Overlays tile t, round r, channel c with the preseq image for the same tile, and the same channel. The preseq image
-    is in red, and the seq image is in green. Both are registered.
-    Args:
-        nb: Notebook
-        t: tile
-        r: round
-        c: channel
-    """
-
-    if c in nb.basic_info.use_channels:
-        transform_preseq = preprocessing.yxz_to_zyx_affine(nb.register.transform[t, nb.basic_info.pre_seq_round, c])
-        transform_seq = preprocessing.yxz_to_zyx_affine(nb.register.transform[t, r, c])
-    elif c == 0:
-        transform_preseq = preprocessing.yxz_to_zyx_affine(nb.register.round_transform[t, nb.basic_info.pre_seq_round])
-        if r == nb.basic_info.anchor_round:
-            transform_seq = np.eye(4)
-        else:
-            transform_seq = preprocessing.yxz_to_zyx_affine(nb.register.round_transform[t, r])
-    seq = preprocessing.yxz_to_zyx(
-        tiles_io.load_image(nb.file_names, nb.basic_info, nb.extract.file_type, t, r, c, apply_shift=True)
-    )
-    preseq = preprocessing.yxz_to_zyx(
-        tiles_io.load_image(
-            nb.file_names,
-            nb.basic_info,
-            nb.extract.file_type,
-            t,
-            nb.basic_info.pre_seq_round,
-            c,
-            apply_shift=True,
-        )
-    )
-
-    print("Starting Application of Seq Transform")
-    seq = affine_transform(seq, transform_seq, order=1)
-    print("Starting Application of Preseq Transform")
-    preseq = affine_transform(preseq, transform_preseq, order=1)
-    print("Finished Transformations")
-
-    viewer = napari.Viewer()
-    viewer.add_image(seq, name="seq", colormap="green", blending="additive")
-    viewer.add_image(preseq, name="preseq", colormap="red", blending="additive")
-    napari.run()
-
-
-def view_background_brightness_correction(
-    nb: Notebook, t: int, r: int, c: int, percentile: int = 99, sub_image_size: int = 500
-):
-    print(f"Computing background scale for tile {t}, round {r}, channel {c}")
-    mid_z = nb.basic_info.use_z[len(nb.basic_info.use_z) // 2]
-    transform = nb.register.transform
-    r_pre = nb.basic_info.pre_seq_round
-
-    # Load in preseq
-    transform_pre = preprocessing.invert_affine(preprocessing.yxz_to_zyx_affine(transform[t, r_pre, c]))
-    z_scale_pre = transform_pre[0, 0]
-    z_shift_pre = transform_pre[0, 3]
-    mid_z_pre = int((mid_z - z_shift_pre) / z_scale_pre)
-    yxz = [None, None, mid_z_pre]
-    preseq = tiles_io.load_image(nb.file_names, nb.basic_info, nb.extract.file_type, t=t, r=r_pre, c=c, yxz=yxz)
-    preseq = preseq.astype(np.float32)
-    # we have to load in inverse transform to use scipy.ndimage.affine_transform
-    inv_transform_pre_yx = preprocessing.yxz_to_zyx_affine(transform[t, r_pre, c])[1:, 1:]
-    preseq = affine_transform(preseq, inv_transform_pre_yx)
-
-    # load in seq
-    transform_seq = preprocessing.invert_affine(preprocessing.yxz_to_zyx_affine(transform[t, r, c]))
-    z_scale_seq = transform_seq[0, 0]
-    z_shift_seq = transform_seq[0, 3]
-    mid_z_seq = int((mid_z - z_shift_seq) / z_scale_seq)
-    yxz = [None, None, mid_z_seq]
-    seq = tiles_io.load_image(nb.file_names, nb.basic_info, nb.extract.file_type, t=t, r=r, c=c, yxz=yxz)
-    seq = seq.astype(np.int32)
-    seq = seq - nb.basic_info.tile_pixel_value_shift
-    seq = seq.astype(np.float32)
-    # we have to load in inverse transform to use scipy.ndimage.affine_transform
-    inv_transform_seq_yx = preprocessing.yxz_to_zyx_affine(transform[t, r, c])[1:, 1:]
-    seq = affine_transform(seq, inv_transform_seq_yx)
-
-    # compute bg scaling
-    bg_scale, sub_seq, sub_preseq = brightness_scale(preseq, seq, percentile, sub_image_size)
-    high_preseq = sub_preseq > np.percentile(sub_preseq, percentile)
-    positive = (sub_seq > 0) * (sub_preseq > 0)
-    mask = high_preseq * positive
-    diff = sub_seq - bg_scale * sub_preseq
-    ratio = sub_seq[mask] / sub_preseq[mask]
-    estimate_scales = np.percentile(ratio, [25, 75])
-    diff_low = sub_seq - estimate_scales[0] * sub_preseq
-    diff_high = sub_seq - estimate_scales[1] * sub_preseq
-
-    # View overlay and view regression
-    viewer = napari.Viewer()
-    viewer.add_image(sub_seq, name="seq", colormap="green", blending="additive")
-    viewer.add_image(sub_preseq, name="preseq", colormap="red", blending="additive")
-    viewer.add_image(diff, name="diff", colormap="gray", blending="translucent", visible=False)
-    viewer.add_image(diff_low, name="bg_scale = 25%", colormap="gray", blending="translucent", visible=False)
-    viewer.add_image(diff_high, name="bg_scale = 75%", colormap="gray", blending="translucent", visible=False)
-    viewer.add_image(mask, name="mask", colormap="blue", blending="additive", visible=False)
-
-    # View regression
-    plt.subplot(1, 2, 1)
-    bins = 25
-    plt.hist2d(
-        sub_preseq[mask],
-        sub_seq[mask],
-        bins=[
-            np.linspace(0, np.percentile(sub_preseq[mask], 90), bins),
-            np.linspace(0, np.percentile(sub_seq[mask], 90), bins),
-        ],
-    )
-    x = np.linspace(0, np.percentile(sub_seq[mask], 90), 100)
-    y = bg_scale * x
-    plt.plot(x, y, "r")
-    plt.plot(x, estimate_scales[0] * x, "g")
-    plt.plot(x, estimate_scales[1] * x, "g")
-    plt.xlabel("Preseq")
-    plt.ylabel("Seq")
-    plt.title("Regression of preseq vs seq. Scale = " + str(np.round(bg_scale, 3)))
-
-    plt.subplot(1, 2, 2)
-    plt.hist(sub_seq[mask] / sub_preseq[mask], bins=100)
-    max_bin_val = np.max(np.histogram(sub_seq[mask] / sub_preseq[mask], bins=100)[0])
-    plt.vlines(bg_scale, 0, max_bin_val, colors="r")
-    plt.vlines(estimate_scales, 0, max_bin_val, colors="g")
-    plt.xlabel("Seq / Preseq")
-    plt.ylabel("Frequency")
-    plt.title("Histogram of seq / preseq. Scale = " + str(np.round(bg_scale, 3)))
-    plt.show()
-
-    napari.run()
-=======
 # def view_icp_deviations(nb: Notebook, t: int):
 #     """
 #     Plots deviations of ICP transform for a given tile t (n_rounds x n_channel x 3 x 4) affine transform against initial
@@ -2108,7 +1638,6 @@
 #     plt.show()
 #
 #     napari.run()
->>>>>>> ef128e8a
 
 
 def view_camera_correction(nb: Notebook):
@@ -2252,32 +1781,6 @@
         Load in subvolumes for the given tile and round
         """
         # load in images
-<<<<<<< HEAD
-        config = self.nb.get_config()["register"]
-        round_registration_channel = config["round_registration_channel"]
-        anchor_image = preprocessing.yxz_to_zyx(
-            tiles_io.load_image(
-                self.nb.file_names,
-                self.nb.basic_info,
-                self.nb.extract.file_type,
-                self.t,
-                self.nb.basic_info.anchor_round,
-                round_registration_channel,
-                apply_shift=False,
-            )
-        )
-        round_image = preprocessing.yxz_to_zyx(
-            tiles_io.load_image(
-                self.nb.file_names,
-                self.nb.basic_info,
-                self.nb.extract.file_type,
-                self.t,
-                self.r,
-                round_registration_channel,
-                apply_shift=False,
-            )
-        )
-=======
         config = self.nb.get_config()['register']
         round_registration_channel = 0
         anchor_image = preprocessing.yxz_to_zyx(tiles_io.load_image(self.nb.file_names, self.nb.basic_info, self.nb.extract.file_type,
@@ -2285,7 +1788,6 @@
                                                       round_registration_channel, apply_shift=False))
         round_image = preprocessing.yxz_to_zyx(tiles_io.load_image(self.nb.file_names, self.nb.basic_info, self.nb.extract.file_type,
                                                      self.t, self.r, round_registration_channel, apply_shift=False))
->>>>>>> ef128e8a
 
         # split images into subvolumes
         z_subvols, y_subvols, x_subvols = config["subvols"]
